{
  "name": "btc-risk-dashboard-v3",
  "private": true,
  "version": "0.1.0",
  "scripts": {
    "dev": "next dev",
    "build": "npm run og:png && next build",
    "start": "next start",
    "lint": "next lint",
    "typecheck": "tsc --noEmit",
    "etl": "tsx scripts/etl/update-history.ts",
    "etl:seed": "node scripts/etl/seed.mjs",
    "etl:compute": "node scripts/etl/compute.mjs",
    "etl:backfill": "node scripts/etl/backfill-etf.mjs",
    "etl:gscore-backfill": "node scripts/etl/backfill-gscore-history.mjs",
    "etl:gscore-validate": "node scripts/etl/validate-gscore-quality.mjs",
    "etl:gscore-storage": "node scripts/etl/manage-gscore-storage.mjs",
    "etl:gscore-enhance": "node scripts/etl/enhanced-gscore-tracking.mjs",
    "etl:backtesting": "node scripts/etl/weekly-backtesting.mjs",
    "og:png": "node scripts/gen-og.mjs",
    "webhook:dev": "node tools/webhook-receiver-dev.mjs",
    "test": "vitest run",
    "analyze": "cross-env ANALYZE=true npm run build",
    "analyze:server": "cross-env BUNDLE_ANALYZE=server npm run build",
    "analyze:browser": "cross-env BUNDLE_ANALYZE=browser npm run build",
    "analyze:full": "node scripts/analyze-bundle.mjs"
  },
  "engines": {
    "node": ">=20 <23"
  },
  "dependencies": {
    "autoprefixer": "^10.4.21",
<<<<<<< HEAD
    "next": "^15.5.7",
=======
    "next": "15.5.7",
>>>>>>> c8ce794d
    "postcss": "^8.5.6",
    "react": "^19.2.1",
    "react-dom": "^19.2.1",
    "recharts": "^3.1.2",
    "swr": "^2.3.6"
  },
  "devDependencies": {
    "@next/bundle-analyzer": "^15.5.4",
    "@types/node": "24.3.1",
    "@types/react": "^19.0.0",
    "cross-env": "^10.1.0",
    "sharp": "^0.34.4",
    "tailwindcss": "^3.4.17",
    "tsx": "^4.7.0",
    "typescript": "^5.6.2",
    "vitest": "^1.2.0"
  }
}<|MERGE_RESOLUTION|>--- conflicted
+++ resolved
@@ -30,11 +30,7 @@
   },
   "dependencies": {
     "autoprefixer": "^10.4.21",
-<<<<<<< HEAD
-    "next": "^15.5.7",
-=======
     "next": "15.5.7",
->>>>>>> c8ce794d
     "postcss": "^8.5.6",
     "react": "^19.2.1",
     "react-dom": "^19.2.1",
