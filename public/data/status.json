--- conflicted
+++ resolved
@@ -1,9 +1,5 @@
 {
-<<<<<<< HEAD
-  "updated_at": "2025-09-24T19:59:44.471Z",
-=======
   "updated_at": "2025-09-24T21:08:05.657Z",
->>>>>>> 1c0b1e7a
   "sources": [
     {
       "name": "Coinbase daily candles",
@@ -33,11 +29,7 @@
       "name": "Stooq",
       "ok": true,
       "url": "https://stooq.com/",
-<<<<<<< HEAD
-      "ms": 1048,
-=======
       "ms": 976,
->>>>>>> 1c0b1e7a
       "fallback": true,
       "cache_used": false,
       "fallback_used": true
@@ -55,11 +47,7 @@
     "status": "success",
     "source": "Stooq",
     "fallback_used": true,
-<<<<<<< HEAD
-    "latency_ms": 1048
-=======
     "latency_ms": 976
->>>>>>> 1c0b1e7a
   },
   "satoshis_per_dollar": {
     "status": "success",
@@ -67,9 +55,5 @@
     "derived": true
   },
   "etf_schema_hash": "cd3800",
-<<<<<<< HEAD
-  "etf_schema_last_check": "2025-09-24T19:59:41.161Z"
-=======
   "etf_schema_last_check": "2025-09-24T21:08:02.537Z"
->>>>>>> 1c0b1e7a
 }