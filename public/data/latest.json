{
  "ok": true,
  "version": "v3.1.0",
<<<<<<< HEAD
  "as_of_utc": "2025-09-26T13:40:09.482Z",
  "composite_score": 53,
  "composite_raw": 53,
  "band": {
    "key": "hold/neutral",
    "label": "Hold/Neutral",
    "range": [
      40,
      59
    ],
    "color": "#10B981",
=======
  "as_of_utc": "2025-09-26T17:04:01.383Z",
  "composite_score": 50,
  "composite_raw": 50,
  "band": {
    "key": "hold_neutral",
    "label": "Hold/Neutral",
    "range": [
      35,
      55
    ],
    "color": "#6B7280",
>>>>>>> 163e14f1
    "recommendation": "Hold/Neutral"
  },
  "health": "green",
  "factors": [
    {
      "key": "trend_valuation",
      "label": "Trend & Valuation",
      "pillar": "momentum",
      "weight": 20,
      "weight_pct": 20,
      "score": 51,
      "status": "fresh",
      "reason": "fresh (0.0h old)",
      "last_utc": "2025-09-26T17:03:49.567Z",
      "details": [
        {
          "label": "Price vs 200-day SMA (Mayer)",
          "value": "1.05"
        },
        {
          "label": "Bull Market Support Band",
          "value": "inside (-0.7%)"
        },
        {
          "label": "Weekly momentum (RSI)",
          "value": "52.8"
        },
        {
          "label": "BTC Price (daily close)",
          "value": "$109,576.67"
        },
        {
          "label": "200-day SMA",
          "value": "$104,141.772"
        },
        {
          "label": "Weekly Close (for BMSB)",
          "value": "$109,576.67"
        },
        {
          "label": "Price source",
          "value": "Coinbase (daily close)"
        },
        {
          "label": "Historical data points",
          "value": "729 days"
        },
        {
          "label": "BMSB (20W SMA / 21W EMA)",
          "value": "$111,557.819 / $109,196.892"
        },
        {
          "label": "50-week SMA diagnostic",
          "value": "Above 50W SMA ($98,907.455)"
        },
        {
          "label": "Component Scores",
          "value": "BMSB: 50, Mayer: 58, RSI: 36"
        }
      ],
      "sma50wDiagnostic": {
        "sma50": 98907.455,
        "currentClose": 109576.67,
        "isBelow": false,
        "consecutiveWeeksBelow": 0,
        "showWarning": false
      }
    },
    {
      "key": "onchain",
      "label": "On-chain Activity",
      "pillar": "momentum",
      "weight": 5,
      "weight_pct": 5,
      "score": 58,
      "status": "fresh",
      "reason": "fresh (41.1h old)",
      "last_utc": "2025-09-25T00:00:00.000Z",
      "details": [
        {
          "label": "Fees 7d avg (USD)",
          "value": "$349,107"
        },
        {
          "label": "Mempool 7d avg (MB)",
          "value": "4 MB"
        },
        {
          "label": "Puell Multiple",
          "value": "1.099"
        }
      ]
    },
    {
      "key": "stablecoins",
      "label": "Stablecoins",
      "pillar": "liquidity",
      "weight": 21,
      "weight_pct": 21,
      "score": 38,
      "status": "fresh",
      "reason": "fresh (0.0h old)",
      "last_utc": "2025-09-26T17:03:59.752Z",
      "details": [
        {
          "label": "Total Market Cap",
          "value": "$251.9B"
        },
        {
          "label": "Dominant Stablecoin",
          "value": "USDT (69%)"
        },
        {
          "label": "Aggregate 30d Growth",
          "value": "3.5%"
        },
        {
          "label": "Growth Momentum",
          "value": "Decelerating"
        },
        {
          "label": "Market Concentration",
          "value": "HHI: 5607"
        },
        {
          "label": "Supply Growth Percentile",
          "value": "77%"
        },
        {
          "label": "Component Scores",
          "value": "Supply: 16, Momentum: 70, Concentration: 56.06642527482788"
        }
      ]
    },
    {
      "key": "etf_flows",
      "label": "ETF Flows",
      "pillar": "liquidity",
      "weight": 9,
      "weight_pct": 9,
      "score": 61,
      "status": "fresh",
      "reason": "fresh (25.1h old)",
      "last_utc": "2025-09-25T16:00:00.000Z",
      "details": [
        {
          "label": "Latest Daily Flow",
          "value": "$-253",
          "tooltip": "Exact: $-253.4 (2025-09-25)"
        },
        {
          "label": "21-day Rolling Sum",
          "value": "$3.1K",
          "tooltip": "Exact: $3,115 (21-day momentum)"
        },
        {
          "label": "7-day Recent Flows",
          "value": "$-145"
        },
        {
          "label": "Flow Acceleration",
          "value": "$-3.0K"
        },
        {
          "label": "Diversification (HHI)",
          "value": "High"
        },
        {
          "label": "21-day Percentile",
          "value": "16%"
        },
        {
          "label": "21-day Z-Score",
          "value": "-1.08σ",
          "tooltip": "Normal: -1.08σ from mean"
        },
        {
          "label": "Component Scores",
          "value": "21d: 88, Accel: 94, Diversif: 17.213402463736298"
        },
        {
          "label": "Total Flows (all time)",
          "value": "$57.2K",
          "tooltip": "Exact: $57,198.9 (since ETF inception)"
        },
        {
          "label": "Data Points",
          "value": "444"
        },
        {
          "label": "Last Update",
          "value": "1.7 days ago"
        }
      ],
      "individualEtfFlows": [
        {
          "date": "2024-01-11",
          "flows": {
            "ibit": 111.7,
            "fbtc": 227,
            "bitb": 237.9,
            "arkb": 65.3,
            "btco": 17.4,
            "ezbc": 50.1,
            "brrr": 29.4,
            "hodl": 10.6,
            "btcw": 1,
            "gbtc": -95.1,
            "btc": 227
          }
        },
        {
          "date": "2024-01-12",
          "flows": {
            "ibit": 386,
            "fbtc": 195.3,
            "bitb": 17.4,
            "arkb": 39.8,
            "btco": 28.4,
            "ezbc": 0,
            "brrr": 20.2,
            "hodl": 0,
            "btcw": 0,
            "gbtc": -484.1,
            "btc": 195.3
          }
        },
        {
          "date": "2024-01-16",
          "flows": {
            "ibit": 212.7,
            "fbtc": 102,
            "bitb": 50.2,
            "arkb": 122.3,
            "btco": 31.9,
            "ezbc": 0,
            "brrr": 15.3,
            "hodl": 7.3,
            "btcw": 0,
            "gbtc": -594.4,
            "btc": 102
          }
        },
        {
          "date": "2024-01-17",
          "flows": {
            "ibit": 371.4,
            "fbtc": 358.1,
            "bitb": 68.2,
            "arkb": 50.3,
            "btco": 57.6,
            "ezbc": 1.2,
            "brrr": 1.2,
            "hodl": 4.8,
            "btcw": 1.6,
            "gbtc": -460.6,
            "btc": 358.1
          }
        },
        {
          "date": "2024-01-18",
          "flows": {
            "ibit": 145.5,
            "fbtc": 177.9,
            "bitb": 20.1,
            "arkb": 41.8,
            "btco": 58.8,
            "ezbc": 0,
            "brrr": 9.3,
            "hodl": 2.3,
            "btcw": 0,
            "gbtc": -582.3,
            "btc": 177.9
          }
        },
        {
          "date": "2024-01-19",
          "flows": {
            "ibit": 201.5,
            "fbtc": 222.3,
            "bitb": 56.7,
            "arkb": 62.6,
            "btco": 63.4,
            "ezbc": 0,
            "brrr": 10.4,
            "hodl": 14.2,
            "btcw": 2.9,
            "gbtc": -590.4,
            "btc": 222.3
          }
        },
        {
          "date": "2024-01-22",
          "flows": {
            "ibit": 260.6,
            "fbtc": 158.7,
            "bitb": 41.6,
            "arkb": 65,
            "btco": 5.6,
            "ezbc": 4.7,
            "brrr": 9.7,
            "hodl": 6.8,
            "btcw": 0.4,
            "gbtc": -640.5,
            "btc": 158.7
          }
        },
        {
          "date": "2024-01-23",
          "flows": {
            "ibit": 160.1,
            "fbtc": 157.7,
            "bitb": 26.3,
            "arkb": 61.8,
            "btco": 0,
            "ezbc": 1.1,
            "brrr": 0,
            "hodl": 2.2,
            "btcw": 0,
            "gbtc": -515.3,
            "btc": 157.7
          }
        },
        {
          "date": "2024-01-24",
          "flows": {
            "ibit": 66.2,
            "fbtc": 125.7,
            "bitb": 19.1,
            "arkb": 24.9,
            "btco": 19.9,
            "ezbc": 1.2,
            "brrr": 9.1,
            "hodl": 4.5,
            "btcw": 0.4,
            "gbtc": -429.3,
            "btc": 125.7
          }
        },
        {
          "date": "2024-01-25",
          "flows": {
            "ibit": 170.7,
            "fbtc": 101,
            "bitb": 20,
            "arkb": 16.1,
            "btco": 0,
            "ezbc": 0,
            "brrr": 6.5,
            "hodl": 0,
            "btcw": 0,
            "gbtc": -394.1,
            "btc": 101
          }
        },
        {
          "date": "2024-01-26",
          "flows": {
            "ibit": 87.1,
            "fbtc": 100.1,
            "bitb": 30.9,
            "arkb": 46.4,
            "btco": 0,
            "ezbc": 1.2,
            "brrr": 1.8,
            "hodl": 2.4,
            "btcw": 0,
            "gbtc": -255.1,
            "btc": 100.1
          }
        },
        {
          "date": "2024-01-29",
          "flows": {
            "ibit": 198.4,
            "fbtc": 208.2,
            "bitb": 20,
            "arkb": 17.2,
            "btco": 3,
            "ezbc": 0,
            "brrr": 0,
            "hodl": 0,
            "btcw": 0,
            "gbtc": -191.7,
            "btc": 208.2
          }
        },
        {
          "date": "2024-01-30",
          "flows": {
            "ibit": 299.2,
            "fbtc": 119.2,
            "bitb": 21.9,
            "arkb": 16.8,
            "btco": 6.3,
            "ezbc": 2.5,
            "brrr": 0,
            "hodl": 0,
            "btcw": 2.1,
            "gbtc": -220.7,
            "btc": 119.2
          }
        },
        {
          "date": "2024-01-31",
          "flows": {
            "ibit": 116.2,
            "fbtc": 232,
            "bitb": 17.8,
            "arkb": 14.8,
            "btco": 1.5,
            "ezbc": 0,
            "brrr": 0.6,
            "hodl": 2.4,
            "btcw": 0,
            "gbtc": -187.7,
            "btc": 232
          }
        },
        {
          "date": "2024-02-01",
          "flows": {
            "ibit": 163.9,
            "fbtc": 35.8,
            "bitb": 4.2,
            "arkb": 15.9,
            "btco": 0,
            "ezbc": 0,
            "brrr": 0,
            "hodl": 0,
            "btcw": 0.7,
            "gbtc": -182,
            "btc": 35.8
          }
        },
        {
          "date": "2024-02-02",
          "flows": {
            "ibit": 105.8,
            "fbtc": 78.9,
            "bitb": 11.5,
            "arkb": 22.6,
            "btco": 0,
            "ezbc": 2.5,
            "brrr": 0,
            "hodl": 2.4,
            "btcw": 0.9,
            "gbtc": -144.6,
            "btc": 78.9
          }
        },
        {
          "date": "2024-02-05",
          "flows": {
            "ibit": 137.3,
            "fbtc": 38,
            "bitb": 0,
            "arkb": 0,
            "btco": 0,
            "ezbc": 0,
            "brrr": 0,
            "hodl": 0,
            "btcw": 0.7,
            "gbtc": -107.9,
            "btc": 38
          }
        },
        {
          "date": "2024-02-06",
          "flows": {
            "ibit": 45.2,
            "fbtc": 37.7,
            "bitb": 11.3,
            "arkb": 8.6,
            "btco": 0,
            "ezbc": 0,
            "brrr": 0,
            "hodl": 2.4,
            "btcw": 1.1,
            "gbtc": -72.7,
            "btc": 37.7
          }
        },
        {
          "date": "2024-02-07",
          "flows": {
            "ibit": 56.2,
            "fbtc": 130.1,
            "bitb": 21.4,
            "arkb": 3.3,
            "btco": 8.6,
            "ezbc": 5.1,
            "brrr": 1.2,
            "hodl": 0,
            "btcw": 0.9,
            "gbtc": -80.8,
            "btc": 130.1
          }
        },
        {
          "date": "2024-02-08",
          "flows": {
            "ibit": 204.1,
            "fbtc": 128.3,
            "bitb": 60.5,
            "arkb": 86.4,
            "btco": 13.4,
            "ezbc": 0,
            "brrr": 1.9,
            "hodl": 10.3,
            "btcw": 1.7,
            "gbtc": -101.6,
            "btc": 128.3
          }
        },
        {
          "date": "2024-02-09",
          "flows": {
            "ibit": 250.7,
            "fbtc": 188.4,
            "bitb": 29.1,
            "arkb": 136.5,
            "btco": -17.4,
            "ezbc": 1.4,
            "brrr": 1.4,
            "hodl": 2.7,
            "btcw": 0.5,
            "gbtc": -51.8,
            "btc": 188.4
          }
        },
        {
          "date": "2024-02-12",
          "flows": {
            "ibit": 374.7,
            "fbtc": 151.9,
            "bitb": 33,
            "arkb": 40,
            "btco": -20.8,
            "ezbc": 0,
            "brrr": 1.1,
            "hodl": 8.5,
            "btcw": 0,
            "gbtc": -95,
            "btc": 151.9
          }
        },
        {
          "date": "2024-02-13",
          "flows": {
            "ibit": 493.1,
            "fbtc": 163.6,
            "bitb": 10.8,
            "arkb": 40,
            "btco": 0,
            "ezbc": 0,
            "brrr": 0,
            "hodl": 0,
            "btcw": 1.6,
            "gbtc": -72.8,
            "btc": 163.6
          }
        },
        {
          "date": "2024-02-14",
          "flows": {
            "ibit": 224.3,
            "fbtc": 118.9,
            "bitb": 47.2,
            "arkb": 101.5,
            "btco": -37.5,
            "ezbc": 9,
            "brrr": 1,
            "hodl": 2.9,
            "btcw": 3.6,
            "gbtc": -131.2,
            "btc": 118.9
          }
        },
        {
          "date": "2024-02-15",
          "flows": {
            "ibit": 330.9,
            "fbtc": 97.4,
            "bitb": 120.2,
            "arkb": 88.9,
            "btco": 1.3,
            "ezbc": 3,
            "brrr": 7.4,
            "hodl": 2.9,
            "btcw": 0,
            "gbtc": -174.6,
            "btc": 97.4
          }
        },
        {
          "date": "2024-02-16",
          "flows": {
            "ibit": 191.4,
            "fbtc": 116.7,
            "bitb": 20.9,
            "arkb": 140,
            "btco": 1,
            "ezbc": 0,
            "brrr": 7.9,
            "hodl": 0,
            "btcw": 2.8,
            "gbtc": -150.4,
            "btc": 116.7
          }
        },
        {
          "date": "2024-02-20",
          "flows": {
            "ibit": 154.3,
            "fbtc": 71.7,
            "bitb": 11.1,
            "arkb": 27.4,
            "btco": 0,
            "ezbc": 0,
            "brrr": 0,
            "hodl": 5.9,
            "btcw": 2.2,
            "gbtc": -137,
            "btc": 71.7
          }
        },
        {
          "date": "2024-02-21",
          "flows": {
            "ibit": 96.5,
            "fbtc": 52.5,
            "bitb": 0,
            "arkb": 10.7,
            "btco": 1,
            "ezbc": 3,
            "brrr": 0,
            "hodl": 0,
            "btcw": 0,
            "gbtc": -199.3,
            "btc": 52.5
          }
        },
        {
          "date": "2024-02-22",
          "flows": {
            "ibit": 125.1,
            "fbtc": 158.9,
            "bitb": 7.9,
            "arkb": 6.7,
            "btco": 0,
            "ezbc": 0,
            "brrr": 1.2,
            "hodl": 2.9,
            "btcw": 4.4,
            "gbtc": -55.7,
            "btc": 158.9
          }
        },
        {
          "date": "2024-02-23",
          "flows": {
            "ibit": 167.5,
            "fbtc": 52.5,
            "bitb": 12,
            "arkb": 34.5,
            "btco": 0,
            "ezbc": 1.5,
            "brrr": 0,
            "hodl": 8.7,
            "btcw": 0,
            "gbtc": -44.2,
            "btc": 52.5
          }
        },
        {
          "date": "2024-02-26",
          "flows": {
            "ibit": 111.8,
            "fbtc": 243.3,
            "bitb": 37.2,
            "arkb": 130.6,
            "btco": 4.4,
            "ezbc": 7.9,
            "brrr": 0,
            "hodl": 6.2,
            "btcw": 0.9,
            "gbtc": -22.4,
            "btc": 243.3
          }
        },
        {
          "date": "2024-02-27",
          "flows": {
            "ibit": 520.2,
            "fbtc": 126,
            "bitb": 18.4,
            "arkb": 5.4,
            "btco": 2.6,
            "ezbc": 16.6,
            "brrr": 0,
            "hodl": 9.7,
            "btcw": 3.6,
            "gbtc": -125.6,
            "btc": 126
          }
        },
        {
          "date": "2024-02-28",
          "flows": {
            "ibit": 612.1,
            "fbtc": 245.2,
            "bitb": 9.9,
            "arkb": 23.8,
            "btco": 0,
            "ezbc": 0,
            "brrr": 0,
            "hodl": -3.4,
            "btcw": 2.2,
            "gbtc": -216.4,
            "btc": 245.2
          }
        },
        {
          "date": "2024-02-29",
          "flows": {
            "ibit": 603.9,
            "fbtc": 44.8,
            "bitb": 21.7,
            "arkb": 9.9,
            "btco": -1.5,
            "ezbc": 5.4,
            "brrr": 0,
            "hodl": 7,
            "btcw": 0,
            "gbtc": -598.9,
            "btc": 44.8
          }
        },
        {
          "date": "2024-03-01",
          "flows": {
            "ibit": 202.5,
            "fbtc": 49.3,
            "bitb": 42.3,
            "arkb": 55.1,
            "btco": 0,
            "ezbc": 5.4,
            "brrr": 0,
            "hodl": -1.8,
            "btcw": 0,
            "gbtc": -492.4,
            "btc": 49.3
          }
        },
        {
          "date": "2024-03-04",
          "flows": {
            "ibit": 420.1,
            "fbtc": 404.6,
            "bitb": 90.9,
            "arkb": 38.2,
            "btco": -25.7,
            "ezbc": 7.8,
            "brrr": 3.7,
            "hodl": -5.7,
            "btcw": -3.2,
            "gbtc": -368,
            "btc": 404.6
          }
        },
        {
          "date": "2024-03-05",
          "flows": {
            "ibit": 788.3,
            "fbtc": 125.6,
            "bitb": 3.7,
            "arkb": 63.7,
            "btco": -14.2,
            "ezbc": 3.6,
            "brrr": 0,
            "hodl": 3.5,
            "btcw": 6.6,
            "gbtc": -332.5,
            "btc": 125.6
          }
        },
        {
          "date": "2024-03-06",
          "flows": {
            "ibit": 281.7,
            "fbtc": 205.7,
            "bitb": 28.6,
            "arkb": 41.3,
            "btco": 3,
            "ezbc": 5.8,
            "brrr": 40.7,
            "hodl": 0,
            "btcw": 1.4,
            "gbtc": -276.2,
            "btc": 205.7
          }
        },
        {
          "date": "2024-03-07",
          "flows": {
            "ibit": 244.2,
            "fbtc": 473.4,
            "bitb": 41.4,
            "arkb": 42.1,
            "btco": 0,
            "ezbc": 0,
            "brrr": 41.8,
            "hodl": 1.9,
            "btcw": 2.5,
            "gbtc": -374.8,
            "btc": 473.4
          }
        },
        {
          "date": "2024-03-08",
          "flows": {
            "ibit": 336.3,
            "fbtc": 130.3,
            "bitb": 8,
            "arkb": 1.7,
            "btco": -7.6,
            "ezbc": 8,
            "brrr": 41.4,
            "hodl": 7.8,
            "btcw": 0,
            "gbtc": -302.9,
            "btc": 130.3
          }
        },
        {
          "date": "2024-03-11",
          "flows": {
            "ibit": 562.9,
            "fbtc": 215.5,
            "bitb": 49.8,
            "arkb": 13,
            "btco": -9.7,
            "ezbc": 0,
            "brrr": 43.4,
            "hodl": 118.8,
            "btcw": 5.8,
            "gbtc": -494.1,
            "btc": 215.5
          }
        },
        {
          "date": "2024-03-12",
          "flows": {
            "ibit": 849,
            "fbtc": 51.6,
            "bitb": 24.6,
            "arkb": 93,
            "btco": -19.7,
            "ezbc": 0,
            "brrr": 39.6,
            "hodl": 82.9,
            "btcw": 3,
            "gbtc": -79,
            "btc": 51.6
          }
        },
        {
          "date": "2024-03-13",
          "flows": {
            "ibit": 586.5,
            "fbtc": 281.5,
            "bitb": 5.6,
            "arkb": 44.6,
            "btco": 0,
            "ezbc": 19.1,
            "brrr": 4.1,
            "hodl": 16.5,
            "btcw": 2.3,
            "gbtc": -276.5,
            "btc": 281.5
          }
        },
        {
          "date": "2024-03-14",
          "flows": {
            "ibit": 345.4,
            "fbtc": 13.7,
            "bitb": 0,
            "arkb": 3.5,
            "btco": 0,
            "ezbc": 4,
            "brrr": 9.4,
            "hodl": 13.8,
            "btcw": 0,
            "gbtc": -257.1,
            "btc": 13.7
          }
        },
        {
          "date": "2024-03-15",
          "flows": {
            "ibit": 139.8,
            "fbtc": 155.6,
            "bitb": 20.5,
            "arkb": 0,
            "btco": 0,
            "ezbc": 2,
            "brrr": 1.2,
            "hodl": 15.8,
            "btcw": 3.3,
            "gbtc": -139.4,
            "btc": 155.6
          }
        },
        {
          "date": "2024-03-18",
          "flows": {
            "ibit": 451.5,
            "fbtc": 5.9,
            "bitb": 17.6,
            "arkb": 2.7,
            "btco": 0,
            "ezbc": 0,
            "brrr": 4.8,
            "hodl": 5.7,
            "btcw": 0,
            "gbtc": -642.5,
            "btc": 5.9
          }
        },
        {
          "date": "2024-03-19",
          "flows": {
            "ibit": 75.2,
            "fbtc": 39.6,
            "bitb": 2.5,
            "arkb": 0,
            "btco": 0,
            "ezbc": 0,
            "brrr": 0,
            "hodl": 0,
            "btcw": 0,
            "gbtc": -443.5,
            "btc": 39.6
          }
        },
        {
          "date": "2024-03-20",
          "flows": {
            "ibit": 49.3,
            "fbtc": 12.9,
            "bitb": 18.6,
            "arkb": 23.3,
            "btco": -10.2,
            "ezbc": 19,
            "brrr": 2.9,
            "hodl": 9.3,
            "btcw": 0,
            "gbtc": -386.6,
            "btc": 12.9
          }
        },
        {
          "date": "2024-03-21",
          "flows": {
            "ibit": 233.4,
            "fbtc": 2.9,
            "bitb": 12,
            "arkb": 2,
            "btco": 4.2,
            "ezbc": 3.8,
            "brrr": 4.7,
            "hodl": 1.8,
            "btcw": 0,
            "gbtc": -358.8,
            "btc": 2.9
          }
        },
        {
          "date": "2024-03-22",
          "flows": {
            "ibit": 18.9,
            "fbtc": 18.1,
            "bitb": 16.3,
            "arkb": 5.4,
            "btco": 4.5,
            "ezbc": 29.6,
            "brrr": 25.5,
            "hodl": 0,
            "btcw": 0,
            "gbtc": -169.9,
            "btc": 18.1
          }
        },
        {
          "date": "2024-03-25",
          "flows": {
            "ibit": 35.5,
            "fbtc": 261.8,
            "bitb": 14,
            "arkb": 0,
            "btco": 18.5,
            "ezbc": 20.5,
            "brrr": 11.2,
            "hodl": 4,
            "btcw": 0,
            "gbtc": -350.1,
            "btc": 261.8
          }
        },
        {
          "date": "2024-03-26",
          "flows": {
            "ibit": 162.2,
            "fbtc": 279.1,
            "bitb": 16.7,
            "arkb": 73.6,
            "btco": 26.7,
            "ezbc": 26.3,
            "brrr": 29.9,
            "hodl": 15.8,
            "btcw": 0,
            "gbtc": -212.3,
            "btc": 279.1
          }
        },
        {
          "date": "2024-03-27",
          "flows": {
            "ibit": 323.8,
            "fbtc": 1.5,
            "bitb": 0,
            "arkb": 200.7,
            "btco": 4.8,
            "ezbc": 4,
            "brrr": 5.1,
            "hodl": 1.9,
            "btcw": 1.5,
            "gbtc": -299.8,
            "btc": 1.5
          }
        },
        {
          "date": "2024-03-28",
          "flows": {
            "ibit": 95.1,
            "fbtc": 68.1,
            "bitb": 67,
            "arkb": 27.6,
            "btco": 3.9,
            "ezbc": 0,
            "brrr": 6,
            "hodl": 20,
            "btcw": 0,
            "gbtc": -104.9,
            "btc": 68.1
          }
        },
        {
          "date": "2024-04-01",
          "flows": {
            "ibit": 165.9,
            "fbtc": 44,
            "bitb": 1.1,
            "arkb": -0.3,
            "btco": 4.2,
            "ezbc": 0,
            "brrr": 0,
            "hodl": 2,
            "btcw": 0,
            "gbtc": -302.6,
            "btc": 44
          }
        },
        {
          "date": "2024-04-02",
          "flows": {
            "ibit": 150.5,
            "fbtc": 44.8,
            "bitb": 4.3,
            "arkb": -87.5,
            "btco": 0,
            "ezbc": 0,
            "brrr": 3.7,
            "hodl": 5.6,
            "btcw": 0,
            "gbtc": -81.9,
            "btc": 44.8
          }
        },
        {
          "date": "2024-04-03",
          "flows": {
            "ibit": 42,
            "fbtc": 116.7,
            "bitb": 23,
            "arkb": 0,
            "btco": 0,
            "ezbc": 3.8,
            "brrr": 0,
            "hodl": 0,
            "btcw": 3.1,
            "gbtc": -75.1,
            "btc": 116.7
          }
        },
        {
          "date": "2024-04-04",
          "flows": {
            "ibit": 144,
            "fbtc": 106.6,
            "bitb": 11.2,
            "arkb": 12,
            "btco": 0,
            "ezbc": 0,
            "brrr": 3.4,
            "hodl": 15.5,
            "btcw": 0,
            "gbtc": -79.3,
            "btc": 106.6
          }
        },
        {
          "date": "2024-04-05",
          "flows": {
            "ibit": 308.8,
            "fbtc": 83,
            "bitb": 7.4,
            "arkb": 0,
            "btco": 2.7,
            "ezbc": 0,
            "brrr": 0,
            "hodl": 0,
            "btcw": 0,
            "gbtc": -198.9,
            "btc": 83
          }
        },
        {
          "date": "2024-04-08",
          "flows": {
            "ibit": 21.3,
            "fbtc": 6.3,
            "bitb": 40.3,
            "arkb": 9.3,
            "btco": 0,
            "ezbc": 0,
            "brrr": 0,
            "hodl": 0,
            "btcw": 2.3,
            "gbtc": -303.3,
            "btc": 6.3
          }
        },
        {
          "date": "2024-04-09",
          "flows": {
            "ibit": 128.7,
            "fbtc": 3,
            "bitb": 3.8,
            "arkb": 0,
            "btco": 0,
            "ezbc": 0,
            "brrr": 0,
            "hodl": 0,
            "btcw": 0,
            "gbtc": -154.9,
            "btc": 3
          }
        },
        {
          "date": "2024-04-10",
          "flows": {
            "ibit": 33.3,
            "fbtc": 76.3,
            "bitb": 24.3,
            "arkb": 7.3,
            "btco": 0,
            "ezbc": 0,
            "brrr": 0,
            "hodl": 0,
            "btcw": 0,
            "gbtc": -17.5,
            "btc": 76.3
          }
        },
        {
          "date": "2024-04-11",
          "flows": {
            "ibit": 192.1,
            "fbtc": 4.6,
            "bitb": 11.1,
            "arkb": 0,
            "btco": 0,
            "ezbc": 0,
            "brrr": 8.4,
            "hodl": 0,
            "btcw": 0,
            "gbtc": -124.9,
            "btc": 4.6
          }
        },
        {
          "date": "2024-04-12",
          "flows": {
            "ibit": 111.1,
            "fbtc": 0,
            "bitb": 0,
            "arkb": 0,
            "btco": 0,
            "ezbc": 0,
            "brrr": 0,
            "hodl": 0,
            "btcw": 0,
            "gbtc": -166.2,
            "btc": 0
          }
        },
        {
          "date": "2024-04-15",
          "flows": {
            "ibit": 73.4,
            "fbtc": 0,
            "bitb": 0,
            "arkb": 0,
            "btco": 0,
            "ezbc": 0,
            "brrr": 0,
            "hodl": 0,
            "btcw": 0,
            "gbtc": -110.1,
            "btc": 0
          }
        },
        {
          "date": "2024-04-16",
          "flows": {
            "ibit": 25.8,
            "fbtc": 1.4,
            "bitb": 0,
            "arkb": -12.9,
            "btco": 0,
            "ezbc": 1.8,
            "brrr": 1.7,
            "hodl": 3.6,
            "btcw": 0,
            "gbtc": -79.4,
            "btc": 1.4
          }
        },
        {
          "date": "2024-04-17",
          "flows": {
            "ibit": 18.1,
            "fbtc": 0,
            "bitb": -7.3,
            "arkb": -42.7,
            "btco": 0,
            "ezbc": 0,
            "brrr": 0,
            "hodl": 0,
            "btcw": 0,
            "gbtc": -133.1,
            "btc": 0
          }
        },
        {
          "date": "2024-04-18",
          "flows": {
            "ibit": 18.8,
            "fbtc": 37.4,
            "bitb": 12.8,
            "arkb": 9.5,
            "btco": 0,
            "ezbc": 0,
            "brrr": 0,
            "hodl": 7.2,
            "btcw": 0,
            "gbtc": -90,
            "btc": 37.4
          }
        },
        {
          "date": "2024-04-19",
          "flows": {
            "ibit": 29.3,
            "fbtc": 54.8,
            "bitb": 4.9,
            "arkb": 12.5,
            "btco": 3.9,
            "ezbc": 1.9,
            "brrr": 0,
            "hodl": -1.8,
            "btcw": 0,
            "gbtc": -45.8,
            "btc": 54.8
          }
        },
        {
          "date": "2024-04-22",
          "flows": {
            "ibit": 19.7,
            "fbtc": 34.8,
            "bitb": 2.2,
            "arkb": 22.6,
            "btco": 2.7,
            "ezbc": 7.7,
            "brrr": 0,
            "hodl": 7.5,
            "btcw": 0,
            "gbtc": -35,
            "btc": 34.8
          }
        },
        {
          "date": "2024-04-23",
          "flows": {
            "ibit": 37.9,
            "fbtc": 4.4,
            "bitb": 23.2,
            "arkb": 33.3,
            "btco": -0.3,
            "ezbc": 1.9,
            "brrr": 0,
            "hodl": -1.9,
            "btcw": 0,
            "gbtc": -66.9,
            "btc": 4.4
          }
        },
        {
          "date": "2024-04-24",
          "flows": {
            "ibit": 0,
            "fbtc": 5.6,
            "bitb": 0,
            "arkb": 4.2,
            "btco": 0,
            "ezbc": 0,
            "brrr": 0,
            "hodl": 0,
            "btcw": 0,
            "gbtc": -130.4,
            "btc": 5.6
          }
        },
        {
          "date": "2024-04-25",
          "flows": {
            "ibit": 0,
            "fbtc": -22.6,
            "bitb": -6,
            "arkb": -31.3,
            "btco": 0,
            "ezbc": 1.9,
            "brrr": -20.2,
            "hodl": 0,
            "btcw": 0,
            "gbtc": -139.4,
            "btc": -22.6
          }
        },
        {
          "date": "2024-04-26",
          "flows": {
            "ibit": 0,
            "fbtc": -2.8,
            "bitb": -3.8,
            "arkb": 5.4,
            "btco": 0,
            "ezbc": 0,
            "brrr": 0,
            "hodl": 0,
            "btcw": 0,
            "gbtc": -82.4,
            "btc": -2.8
          }
        },
        {
          "date": "2024-04-29",
          "flows": {
            "ibit": 0,
            "fbtc": -6.9,
            "bitb": 6.8,
            "arkb": -31.3,
            "btco": 0,
            "ezbc": 1.8,
            "brrr": 2.7,
            "hodl": 0,
            "btcw": 0,
            "gbtc": -24.7,
            "btc": -6.9
          }
        },
        {
          "date": "2024-04-30",
          "flows": {
            "ibit": 0,
            "fbtc": -35.3,
            "bitb": -34.3,
            "arkb": 3.6,
            "btco": -2.4,
            "ezbc": 0,
            "brrr": 0,
            "hodl": 0,
            "btcw": 0,
            "gbtc": -93.2,
            "btc": -35.3
          }
        },
        {
          "date": "2024-05-01",
          "flows": {
            "ibit": -36.9,
            "fbtc": -191.1,
            "bitb": -29,
            "arkb": -98.1,
            "btco": -5.4,
            "ezbc": -13.4,
            "brrr": -9.7,
            "hodl": -6.5,
            "btcw": -6.2,
            "gbtc": -167.4,
            "btc": -191.1
          }
        },
        {
          "date": "2024-05-02",
          "flows": {
            "ibit": 0,
            "fbtc": 0,
            "bitb": 0,
            "arkb": 13.3,
            "btco": 1.5,
            "ezbc": 3.4,
            "brrr": 2.3,
            "hodl": 0,
            "btcw": 0,
            "gbtc": -54.9,
            "btc": 0
          }
        },
        {
          "date": "2024-05-03",
          "flows": {
            "ibit": 12.7,
            "fbtc": 102.6,
            "bitb": 33.5,
            "arkb": 28.1,
            "btco": 33.2,
            "ezbc": 60.9,
            "brrr": 35.6,
            "hodl": 8.7,
            "btcw": 0,
            "gbtc": 63,
            "btc": 102.6
          }
        },
        {
          "date": "2024-05-06",
          "flows": {
            "ibit": 21.5,
            "fbtc": 99.2,
            "bitb": 2.1,
            "arkb": 75.6,
            "btco": 11.1,
            "ezbc": 1.8,
            "brrr": 0,
            "hodl": 1.8,
            "btcw": 0,
            "gbtc": 3.9,
            "btc": 99.2
          }
        },
        {
          "date": "2024-05-07",
          "flows": {
            "ibit": 0,
            "fbtc": 4.1,
            "bitb": 0,
            "arkb": 2.8,
            "btco": 6,
            "ezbc": 0,
            "brrr": 0,
            "hodl": 0,
            "btcw": 0,
            "gbtc": -28.6,
            "btc": 4.1
          }
        },
        {
          "date": "2024-05-08",
          "flows": {
            "ibit": 0,
            "fbtc": 0,
            "bitb": 11.5,
            "arkb": 0,
            "btco": 0,
            "ezbc": 0,
            "brrr": 0,
            "hodl": 0,
            "btcw": 0,
            "gbtc": 0,
            "btc": 0
          }
        },
        {
          "date": "2024-05-09",
          "flows": {
            "ibit": 14.2,
            "fbtc": 2.7,
            "bitb": 6.8,
            "arkb": 4.4,
            "btco": 2.2,
            "ezbc": 1.8,
            "brrr": 0,
            "hodl": 0,
            "btcw": 0,
            "gbtc": -43.4,
            "btc": 2.7
          }
        },
        {
          "date": "2024-05-10",
          "flows": {
            "ibit": 12.4,
            "fbtc": 5.3,
            "bitb": 0,
            "arkb": 0,
            "btco": 0,
            "ezbc": 0,
            "brrr": 0,
            "hodl": 0,
            "btcw": 0.6,
            "gbtc": -103,
            "btc": 5.3
          }
        },
        {
          "date": "2024-05-13",
          "flows": {
            "ibit": 0,
            "fbtc": 38.6,
            "bitb": 20.3,
            "arkb": 0,
            "btco": 0,
            "ezbc": 0,
            "brrr": 0,
            "hodl": 7.1,
            "btcw": 0,
            "gbtc": 0,
            "btc": 38.6
          }
        },
        {
          "date": "2024-05-14",
          "flows": {
            "ibit": 0,
            "fbtc": 8.1,
            "bitb": 0,
            "arkb": 133.1,
            "btco": 5.5,
            "ezbc": 1.8,
            "brrr": 1.2,
            "hodl": 1.7,
            "btcw": 0,
            "gbtc": -50.9,
            "btc": 8.1
          }
        },
        {
          "date": "2024-05-15",
          "flows": {
            "ibit": 0,
            "fbtc": 131.3,
            "bitb": 86.3,
            "arkb": 38.6,
            "btco": 4.6,
            "ezbc": 1.9,
            "brrr": 3.7,
            "hodl": 7.5,
            "btcw": 2.1,
            "gbtc": 27,
            "btc": 131.3
          }
        },
        {
          "date": "2024-05-16",
          "flows": {
            "ibit": 93.7,
            "fbtc": 67.1,
            "bitb": 1.4,
            "arkb": 62,
            "btco": 6.2,
            "ezbc": 3.8,
            "brrr": 18.5,
            "hodl": 0,
            "btcw": 0,
            "gbtc": 4.6,
            "btc": 67.1
          }
        },
        {
          "date": "2024-05-17",
          "flows": {
            "ibit": 38.1,
            "fbtc": 99.4,
            "bitb": 20.8,
            "arkb": 10,
            "btco": 5.7,
            "ezbc": 0,
            "brrr": 6.4,
            "hodl": 9.5,
            "btcw": 0,
            "gbtc": 31.6,
            "btc": 99.4
          }
        },
        {
          "date": "2024-05-20",
          "flows": {
            "ibit": 66.4,
            "fbtc": 64,
            "bitb": 24,
            "arkb": 68.3,
            "btco": 0,
            "ezbc": 0,
            "brrr": 0,
            "hodl": 0,
            "btcw": 5.2,
            "gbtc": 9.3,
            "btc": 64
          }
        },
        {
          "date": "2024-05-21",
          "flows": {
            "ibit": 290,
            "fbtc": 25.8,
            "bitb": -4.2,
            "arkb": 0,
            "btco": 0,
            "ezbc": 0,
            "brrr": 0,
            "hodl": -5.9,
            "btcw": 0,
            "gbtc": 0,
            "btc": 25.8
          }
        },
        {
          "date": "2024-05-22",
          "flows": {
            "ibit": 92,
            "fbtc": 74.6,
            "bitb": 0,
            "arkb": 3.5,
            "btco": 0,
            "ezbc": 0,
            "brrr": 0,
            "hodl": 0,
            "btcw": 0,
            "gbtc": -16.1,
            "btc": 74.6
          }
        },
        {
          "date": "2024-05-23",
          "flows": {
            "ibit": 89,
            "fbtc": 19.1,
            "bitb": 0,
            "arkb": 2,
            "btco": 2,
            "ezbc": 0,
            "brrr": 0,
            "hodl": 9.5,
            "btcw": 0,
            "gbtc": -13.7,
            "btc": 19.1
          }
        },
        {
          "date": "2024-05-24",
          "flows": {
            "ibit": 182.1,
            "fbtc": 43.7,
            "bitb": 6.4,
            "arkb": 4.1,
            "btco": 0,
            "ezbc": 0,
            "brrr": 0,
            "hodl": 15.6,
            "btcw": 0,
            "gbtc": 0,
            "btc": 43.7
          }
        },
        {
          "date": "2024-05-28",
          "flows": {
            "ibit": 102.5,
            "fbtc": 34.3,
            "bitb": 3.3,
            "arkb": 4.1,
            "btco": 3.4,
            "ezbc": 0,
            "brrr": 1.2,
            "hodl": 0,
            "btcw": 1.4,
            "gbtc": -105.2,
            "btc": 34.3
          }
        },
        {
          "date": "2024-05-29",
          "flows": {
            "ibit": 24.6,
            "fbtc": 17.7,
            "bitb": 11,
            "arkb": 4,
            "btco": 1,
            "ezbc": 0,
            "brrr": 0,
            "hodl": 0,
            "btcw": 1.1,
            "gbtc": -31.1,
            "btc": 17.7
          }
        },
        {
          "date": "2024-05-30",
          "flows": {
            "ibit": 1.6,
            "fbtc": 119.1,
            "bitb": 25.9,
            "arkb": -99.9,
            "btco": 2.1,
            "ezbc": 0,
            "brrr": 0,
            "hodl": 0,
            "btcw": 0,
            "gbtc": 0,
            "btc": 119.1
          }
        },
        {
          "date": "2024-05-31",
          "flows": {
            "ibit": 169.1,
            "fbtc": 5.9,
            "bitb": 0,
            "arkb": 0,
            "btco": 0,
            "ezbc": 0,
            "brrr": 0,
            "hodl": -1.9,
            "btcw": 0,
            "gbtc": -124.3,
            "btc": 5.9
          }
        },
        {
          "date": "2024-06-03",
          "flows": {
            "ibit": 0,
            "fbtc": 77,
            "bitb": 14.3,
            "arkb": 10.7,
            "btco": 0,
            "ezbc": 0,
            "brrr": 0,
            "hodl": 2,
            "btcw": 1.1,
            "gbtc": 0,
            "btc": 77
          }
        },
        {
          "date": "2024-06-04",
          "flows": {
            "ibit": 274.4,
            "fbtc": 378.7,
            "bitb": 61,
            "arkb": 138.7,
            "btco": 0,
            "ezbc": 0,
            "brrr": 1.6,
            "hodl": 4,
            "btcw": 0,
            "gbtc": 28.2,
            "btc": 378.7
          }
        },
        {
          "date": "2024-06-05",
          "flows": {
            "ibit": 155.4,
            "fbtc": 220.6,
            "bitb": 18.5,
            "arkb": 71.4,
            "btco": 3.6,
            "ezbc": 0,
            "brrr": 0,
            "hodl": 4,
            "btcw": 0,
            "gbtc": 14.6,
            "btc": 220.6
          }
        },
        {
          "date": "2024-06-06",
          "flows": {
            "ibit": 349.9,
            "fbtc": 3.1,
            "bitb": -3.1,
            "arkb": -96.6,
            "btco": 0,
            "ezbc": 0,
            "brrr": 0,
            "hodl": 2,
            "btcw": 0,
            "gbtc": -37.6,
            "btc": 3.1
          }
        },
        {
          "date": "2024-06-07",
          "flows": {
            "ibit": 168.3,
            "fbtc": 0,
            "bitb": -7.9,
            "arkb": 6.9,
            "btco": 0,
            "ezbc": 0,
            "brrr": 0,
            "hodl": 0,
            "btcw": 0,
            "gbtc": -36.3,
            "btc": 0
          }
        },
        {
          "date": "2024-06-10",
          "flows": {
            "ibit": 6.3,
            "fbtc": -3,
            "bitb": 7.6,
            "arkb": 0,
            "btco": -20.5,
            "ezbc": 0,
            "brrr": -15.8,
            "hodl": 0,
            "btcw": 0,
            "gbtc": -39.5,
            "btc": -3
          }
        },
        {
          "date": "2024-06-11",
          "flows": {
            "ibit": 0,
            "fbtc": -7.4,
            "bitb": -11.7,
            "arkb": -56.5,
            "btco": 0,
            "ezbc": 0,
            "brrr": 0,
            "hodl": -3.8,
            "btcw": 0,
            "gbtc": -121,
            "btc": -7.4
          }
        },
        {
          "date": "2024-06-12",
          "flows": {
            "ibit": 15.6,
            "fbtc": 50.6,
            "bitb": 14.5,
            "arkb": 8.5,
            "btco": 0,
            "ezbc": 0,
            "brrr": 0,
            "hodl": 11.6,
            "btcw": 0,
            "gbtc": 0,
            "btc": 50.6
          }
        },
        {
          "date": "2024-06-13",
          "flows": {
            "ibit": 18.2,
            "fbtc": -106.4,
            "bitb": -9.8,
            "arkb": -52.7,
            "btco": -2.7,
            "ezbc": 0,
            "brrr": 0,
            "hodl": -11.3,
            "btcw": 0,
            "gbtc": -61.5,
            "btc": -106.4
          }
        },
        {
          "date": "2024-06-14",
          "flows": {
            "ibit": 1.5,
            "fbtc": -80.1,
            "bitb": -7.1,
            "arkb": -49,
            "btco": -2.9,
            "ezbc": 0,
            "brrr": 0,
            "hodl": 0,
            "btcw": 0,
            "gbtc": -52.3,
            "btc": -80.1
          }
        },
        {
          "date": "2024-06-17",
          "flows": {
            "ibit": 0,
            "fbtc": -92,
            "bitb": 2.9,
            "arkb": -50,
            "btco": 0,
            "ezbc": 0,
            "brrr": 0,
            "hodl": -3.8,
            "btcw": 0,
            "gbtc": -3,
            "btc": -92
          }
        },
        {
          "date": "2024-06-18",
          "flows": {
            "ibit": 0,
            "fbtc": -83.1,
            "bitb": -7,
            "arkb": 0,
            "btco": 0,
            "ezbc": 0,
            "brrr": 0,
            "hodl": 0,
            "btcw": 0,
            "gbtc": -62.3,
            "btc": -83.1
          }
        },
        {
          "date": "2024-06-20",
          "flows": {
            "ibit": 1.5,
            "fbtc": -51.1,
            "bitb": -31.5,
            "arkb": 0,
            "btco": -2,
            "ezbc": 0,
            "brrr": 0,
            "hodl": -3.7,
            "btcw": 0,
            "gbtc": -53.1,
            "btc": -51.1
          }
        },
        {
          "date": "2024-06-21",
          "flows": {
            "ibit": 0,
            "fbtc": -44.8,
            "bitb": 0,
            "arkb": -28.8,
            "btco": 0,
            "ezbc": 1.9,
            "brrr": 0,
            "hodl": 0,
            "btcw": 0,
            "gbtc": -34.2,
            "btc": -44.8
          }
        },
        {
          "date": "2024-06-24",
          "flows": {
            "ibit": 0,
            "fbtc": -35.2,
            "bitb": -8.2,
            "arkb": -7.2,
            "btco": -2.4,
            "ezbc": -20.9,
            "brrr": 0,
            "hodl": -10.2,
            "btcw": 0,
            "gbtc": -90.4,
            "btc": -35.2
          }
        },
        {
          "date": "2024-06-25",
          "flows": {
            "ibit": 0,
            "fbtc": 48.8,
            "bitb": 15.2,
            "arkb": -6.2,
            "btco": 0,
            "ezbc": 0,
            "brrr": 0,
            "hodl": 3.5,
            "btcw": 0,
            "gbtc": -30.3,
            "btc": 48.8
          }
        },
        {
          "date": "2024-06-26",
          "flows": {
            "ibit": 0,
            "fbtc": 18.6,
            "bitb": 0,
            "arkb": -4.9,
            "btco": 0,
            "ezbc": 0,
            "brrr": 0,
            "hodl": 3.4,
            "btcw": 0,
            "gbtc": 4.3,
            "btc": 18.6
          }
        },
        {
          "date": "2024-06-27",
          "flows": {
            "ibit": 0,
            "fbtc": 6.7,
            "bitb": 8,
            "arkb": 1.8,
            "btco": 3.1,
            "ezbc": 3.6,
            "brrr": 0,
            "hodl": 0,
            "btcw": 0,
            "gbtc": -11.4,
            "btc": 6.7
          }
        },
        {
          "date": "2024-06-28",
          "flows": {
            "ibit": 82.4,
            "fbtc": -25,
            "bitb": 0,
            "arkb": 42.8,
            "btco": 0,
            "ezbc": 0,
            "brrr": 0,
            "hodl": 0,
            "btcw": 0,
            "gbtc": -27.2,
            "btc": -25
          }
        },
        {
          "date": "2024-07-01",
          "flows": {
            "ibit": 0,
            "fbtc": 65,
            "bitb": 41.4,
            "arkb": 12.7,
            "btco": 3.2,
            "ezbc": 1.8,
            "brrr": 0,
            "hodl": 5.4,
            "btcw": 0,
            "gbtc": 0,
            "btc": 65
          }
        },
        {
          "date": "2024-07-02",
          "flows": {
            "ibit": 14.1,
            "fbtc": 5.4,
            "bitb": -6.8,
            "arkb": 2.5,
            "btco": 0,
            "ezbc": 0,
            "brrr": 0,
            "hodl": 3.5,
            "btcw": 0,
            "gbtc": -32.4,
            "btc": 5.4
          }
        },
        {
          "date": "2024-07-03",
          "flows": {
            "ibit": 0,
            "fbtc": 6.5,
            "bitb": 0,
            "arkb": 0,
            "btco": 0,
            "ezbc": 0,
            "brrr": 0,
            "hodl": 0,
            "btcw": 0,
            "gbtc": -27,
            "btc": 6.5
          }
        },
        {
          "date": "2024-07-05",
          "flows": {
            "ibit": 0,
            "fbtc": 117.4,
            "bitb": 30.2,
            "arkb": 11.3,
            "btco": 0,
            "ezbc": 0,
            "brrr": 0,
            "hodl": 12.8,
            "btcw": 0,
            "gbtc": -28.6,
            "btc": 117.4
          }
        },
        {
          "date": "2024-07-08",
          "flows": {
            "ibit": 187.2,
            "fbtc": 61.5,
            "bitb": 11,
            "arkb": 8.4,
            "btco": 0,
            "ezbc": 0,
            "brrr": 0,
            "hodl": 1.6,
            "btcw": 0,
            "gbtc": 25.1,
            "btc": 61.5
          }
        },
        {
          "date": "2024-07-09",
          "flows": {
            "ibit": 121,
            "fbtc": 91,
            "bitb": -4.7,
            "arkb": 43.3,
            "btco": 0,
            "ezbc": 0,
            "brrr": 0,
            "hodl": 3.3,
            "btcw": 0,
            "gbtc": -37.5,
            "btc": 91
          }
        },
        {
          "date": "2024-07-10",
          "flows": {
            "ibit": 22.2,
            "fbtc": 57.8,
            "bitb": 4.7,
            "arkb": 5.7,
            "btco": 9.5,
            "ezbc": 31.7,
            "brrr": 20.7,
            "hodl": 3.3,
            "btcw": 0,
            "gbtc": -8.2,
            "btc": 57.8
          }
        },
        {
          "date": "2024-07-11",
          "flows": {
            "ibit": 72.1,
            "fbtc": 32.7,
            "bitb": 7.5,
            "arkb": 4.3,
            "btco": 0,
            "ezbc": 0,
            "brrr": 0,
            "hodl": 0,
            "btcw": 0,
            "gbtc": -37.7,
            "btc": 32.7
          }
        },
        {
          "date": "2024-07-12",
          "flows": {
            "ibit": 120,
            "fbtc": 115.1,
            "bitb": 28.4,
            "arkb": 13,
            "btco": 4,
            "ezbc": 0,
            "brrr": 0,
            "hodl": 6.6,
            "btcw": 0,
            "gbtc": 23,
            "btc": 115.1
          }
        },
        {
          "date": "2024-07-15",
          "flows": {
            "ibit": 117.2,
            "fbtc": 36.1,
            "bitb": 15.2,
            "arkb": 117.2,
            "btco": 7.9,
            "ezbc": 3.7,
            "brrr": 0,
            "hodl": 3.6,
            "btcw": 0,
            "gbtc": 0,
            "btc": 36.1
          }
        },
        {
          "date": "2024-07-16",
          "flows": {
            "ibit": 260.2,
            "fbtc": 61.1,
            "bitb": 17.3,
            "arkb": 29.8,
            "btco": 20.5,
            "ezbc": 9.4,
            "brrr": 2.2,
            "hodl": 22,
            "btcw": 0,
            "gbtc": 0,
            "btc": 61.1
          }
        },
        {
          "date": "2024-07-17",
          "flows": {
            "ibit": 110.4,
            "fbtc": 2.8,
            "bitb": -6,
            "arkb": 0,
            "btco": 0,
            "ezbc": 0,
            "brrr": 0,
            "hodl": 0,
            "btcw": 0,
            "gbtc": -53.9,
            "btc": 2.8
          }
        },
        {
          "date": "2024-07-18",
          "flows": {
            "ibit": 102.7,
            "fbtc": 2.8,
            "bitb": 0,
            "arkb": -47.6,
            "btco": 0,
            "ezbc": 0,
            "brrr": 0,
            "hodl": 1.8,
            "btcw": 0,
            "gbtc": -22.5,
            "btc": 2.8
          }
        },
        {
          "date": "2024-07-19",
          "flows": {
            "ibit": 116.2,
            "fbtc": 141,
            "bitb": 44.6,
            "arkb": 43.6,
            "btco": 6.4,
            "ezbc": 3.9,
            "brrr": 7.6,
            "hodl": 41.8,
            "btcw": 1.8,
            "gbtc": 20.3,
            "btc": 141
          }
        },
        {
          "date": "2024-07-22",
          "flows": {
            "ibit": 526.7,
            "fbtc": 23.7,
            "bitb": -47.7,
            "arkb": 0,
            "btco": 13.7,
            "ezbc": 7.9,
            "brrr": 0,
            "hodl": -38.4,
            "btcw": 0,
            "gbtc": 0,
            "btc": 23.7
          }
        },
        {
          "date": "2024-07-23",
          "flows": {
            "ibit": 71.9,
            "fbtc": 0,
            "bitb": -70.3,
            "arkb": -52.3,
            "btco": 0,
            "ezbc": 0,
            "brrr": 0,
            "hodl": 0,
            "btcw": 0,
            "gbtc": -27.3,
            "btc": 0
          }
        },
        {
          "date": "2024-07-24",
          "flows": {
            "ibit": 66,
            "fbtc": 1.4,
            "bitb": 0,
            "arkb": 3.3,
            "btco": 0,
            "ezbc": 0,
            "brrr": 0,
            "hodl": 0,
            "btcw": 0,
            "gbtc": -26.2,
            "btc": 1.4
          }
        },
        {
          "date": "2024-07-25",
          "flows": {
            "ibit": 70.7,
            "fbtc": 0,
            "bitb": 0,
            "arkb": 0,
            "btco": 0,
            "ezbc": 0,
            "brrr": 0,
            "hodl": 0,
            "btcw": 0,
            "gbtc": -39.6,
            "btc": 0
          }
        },
        {
          "date": "2024-07-26",
          "flows": {
            "ibit": 23.2,
            "fbtc": 4.5,
            "bitb": 31.4,
            "arkb": 0,
            "btco": 0,
            "ezbc": 0,
            "brrr": 0,
            "hodl": 19.2,
            "btcw": 0,
            "gbtc": -26.5,
            "btc": 4.5
          }
        },
        {
          "date": "2024-07-29",
          "flows": {
            "ibit": 205.6,
            "fbtc": -5.9,
            "bitb": -21.3,
            "arkb": 0,
            "btco": 0,
            "ezbc": 0,
            "brrr": 0,
            "hodl": 0,
            "btcw": 0,
            "gbtc": -54.3,
            "btc": -5.9
          }
        },
        {
          "date": "2024-07-30",
          "flows": {
            "ibit": 74.9,
            "fbtc": -2.9,
            "bitb": -3.2,
            "arkb": -7.9,
            "btco": 0,
            "ezbc": 0,
            "brrr": 0,
            "hodl": -5.6,
            "btcw": 0,
            "gbtc": -73.6,
            "btc": -2.9
          }
        },
        {
          "date": "2024-07-31",
          "flows": {
            "ibit": 21,
            "fbtc": -31.6,
            "bitb": -2.5,
            "arkb": -4.6,
            "btco": 0,
            "ezbc": 0,
            "brrr": 0,
            "hodl": 0,
            "btcw": 0,
            "gbtc": 0,
            "btc": -31.6
          }
        },
        {
          "date": "2024-08-01",
          "flows": {
            "ibit": 25.9,
            "fbtc": -48.4,
            "bitb": -20.7,
            "arkb": -22.4,
            "btco": 0,
            "ezbc": 0,
            "brrr": 0,
            "hodl": -3.6,
            "btcw": 0,
            "gbtc": -71.3,
            "btc": -48.4
          }
        },
        {
          "date": "2024-08-02",
          "flows": {
            "ibit": 42.8,
            "fbtc": -104.1,
            "bitb": -29.4,
            "arkb": -87.7,
            "btco": 0,
            "ezbc": 0,
            "brrr": 0,
            "hodl": -23,
            "btcw": 0,
            "gbtc": -45.9,
            "btc": -104.1
          }
        },
        {
          "date": "2024-08-05",
          "flows": {
            "ibit": 0,
            "fbtc": -58,
            "bitb": 2.9,
            "arkb": -69,
            "btco": 0,
            "ezbc": 0,
            "brrr": 0,
            "hodl": 3,
            "btcw": 0,
            "gbtc": -69.1,
            "btc": -58
          }
        },
        {
          "date": "2024-08-06",
          "flows": {
            "ibit": 0,
            "fbtc": -64.5,
            "bitb": 0,
            "arkb": -28.9,
            "btco": 0,
            "ezbc": -23,
            "brrr": 0,
            "hodl": 0,
            "btcw": 0,
            "gbtc": -32.2,
            "btc": -64.5
          }
        },
        {
          "date": "2024-08-07",
          "flows": {
            "ibit": 52.5,
            "fbtc": 0,
            "bitb": 3,
            "arkb": 0,
            "btco": 0,
            "ezbc": 0,
            "brrr": 0,
            "hodl": 0,
            "btcw": 10.5,
            "gbtc": -30.6,
            "btc": 0
          }
        },
        {
          "date": "2024-08-08",
          "flows": {
            "ibit": 157.6,
            "fbtc": 65.2,
            "bitb": 0,
            "arkb": 32.8,
            "btco": 0,
            "ezbc": 0,
            "brrr": 0,
            "hodl": 3.4,
            "btcw": 118.5,
            "gbtc": -182.9,
            "btc": 65.2
          }
        },
        {
          "date": "2024-08-09",
          "flows": {
            "ibit": 9.6,
            "fbtc": -19.8,
            "bitb": -18.1,
            "arkb": 0,
            "btco": 0,
            "ezbc": 0,
            "brrr": 0,
            "hodl": 0,
            "btcw": 0,
            "gbtc": -77,
            "btc": -19.8
          }
        },
        {
          "date": "2024-08-12",
          "flows": {
            "ibit": 13.4,
            "fbtc": 0,
            "bitb": -17.1,
            "arkb": 35.4,
            "btco": 0,
            "ezbc": 0,
            "brrr": 0,
            "hodl": 0,
            "btcw": 0,
            "gbtc": -11.8,
            "btc": 0
          }
        },
        {
          "date": "2024-08-13",
          "flows": {
            "ibit": 34.6,
            "fbtc": 22.6,
            "bitb": 16.5,
            "arkb": -6.1,
            "btco": 0,
            "ezbc": 0,
            "brrr": 0,
            "hodl": 0,
            "btcw": 0,
            "gbtc": -28.6,
            "btc": 22.6
          }
        },
        {
          "date": "2024-08-14",
          "flows": {
            "ibit": 2.7,
            "fbtc": -18,
            "bitb": -5.8,
            "arkb": -6.8,
            "btco": 0,
            "ezbc": 3.4,
            "brrr": 0,
            "hodl": 0,
            "btcw": 0,
            "gbtc": -56.9,
            "btc": -18
          }
        },
        {
          "date": "2024-08-15",
          "flows": {
            "ibit": 0,
            "fbtc": 16.2,
            "bitb": 6.2,
            "arkb": 0,
            "btco": 0,
            "ezbc": 0,
            "brrr": 0,
            "hodl": 0,
            "btcw": 0,
            "gbtc": -25,
            "btc": 16.2
          }
        },
        {
          "date": "2024-08-16",
          "flows": {
            "ibit": 20.4,
            "fbtc": 61.3,
            "bitb": 12,
            "arkb": 13.4,
            "btco": 0,
            "ezbc": 1.7,
            "brrr": 0,
            "hodl": 0,
            "btcw": 0,
            "gbtc": -72.9,
            "btc": 61.3
          }
        },
        {
          "date": "2024-08-19",
          "flows": {
            "ibit": 92.7,
            "fbtc": 3.9,
            "bitb": -25.7,
            "arkb": 0,
            "btco": -8.8,
            "ezbc": 0,
            "brrr": 0,
            "hodl": 0,
            "btcw": 0,
            "gbtc": 0,
            "btc": 3.9
          }
        },
        {
          "date": "2024-08-20",
          "flows": {
            "ibit": 55.4,
            "fbtc": 0,
            "bitb": -6.5,
            "arkb": 51.9,
            "btco": 0,
            "ezbc": 0,
            "brrr": 0,
            "hodl": 0,
            "btcw": 0,
            "gbtc": -12.8,
            "btc": 0
          }
        },
        {
          "date": "2024-08-21",
          "flows": {
            "ibit": 8.4,
            "fbtc": 10.7,
            "bitb": 10,
            "arkb": 0,
            "btco": 2.5,
            "ezbc": 3.5,
            "brrr": 0,
            "hodl": 0,
            "btcw": 0,
            "gbtc": -9.8,
            "btc": 10.7
          }
        },
        {
          "date": "2024-08-22",
          "flows": {
            "ibit": 75.5,
            "fbtc": 9.2,
            "bitb": -11.5,
            "arkb": 7.8,
            "btco": 0,
            "ezbc": 0,
            "brrr": 0,
            "hodl": 3.4,
            "btcw": 4.8,
            "gbtc": -28.4,
            "btc": 9.2
          }
        },
        {
          "date": "2024-08-23",
          "flows": {
            "ibit": 86.8,
            "fbtc": 64,
            "bitb": 42.3,
            "arkb": 23.8,
            "btco": 3.2,
            "ezbc": 0,
            "brrr": 2.3,
            "hodl": 14.4,
            "btcw": 0,
            "gbtc": -35.6,
            "btc": 64
          }
        },
        {
          "date": "2024-08-26",
          "flows": {
            "ibit": 224.1,
            "fbtc": -8.3,
            "bitb": -16.6,
            "arkb": 0,
            "btco": 0,
            "ezbc": 5.5,
            "brrr": 0,
            "hodl": -7.2,
            "btcw": 5.1,
            "gbtc": 0,
            "btc": -8.3
          }
        },
        {
          "date": "2024-08-27",
          "flows": {
            "ibit": 0,
            "fbtc": 0,
            "bitb": -6.8,
            "arkb": -102,
            "btco": 0,
            "ezbc": 0,
            "brrr": 0,
            "hodl": 0,
            "btcw": 0,
            "gbtc": -18.3,
            "btc": 0
          }
        },
        {
          "date": "2024-08-28",
          "flows": {
            "ibit": 0,
            "fbtc": -10.4,
            "bitb": -8.7,
            "arkb": -59.3,
            "btco": 0,
            "ezbc": 0,
            "brrr": 0,
            "hodl": -10.1,
            "btcw": 0,
            "gbtc": -8,
            "btc": -10.4
          }
        },
        {
          "date": "2024-08-29",
          "flows": {
            "ibit": -13.5,
            "fbtc": -31.1,
            "bitb": -8.1,
            "arkb": 5.3,
            "btco": 0,
            "ezbc": 0,
            "brrr": -1.7,
            "hodl": 0,
            "btcw": 0,
            "gbtc": -22.7,
            "btc": -31.1
          }
        },
        {
          "date": "2024-08-30",
          "flows": {
            "ibit": 0,
            "fbtc": -12.9,
            "bitb": -16.4,
            "arkb": -65,
            "btco": -11.1,
            "ezbc": 0,
            "brrr": 0,
            "hodl": 0,
            "btcw": 0,
            "gbtc": -70.2,
            "btc": -12.9
          }
        },
        {
          "date": "2024-09-03",
          "flows": {
            "ibit": 0,
            "fbtc": -162.3,
            "bitb": -25,
            "arkb": -33.6,
            "btco": -2.3,
            "ezbc": -8.4,
            "brrr": -2.5,
            "hodl": -3.3,
            "btcw": 0,
            "gbtc": -50.4,
            "btc": -162.3
          }
        },
        {
          "date": "2024-09-04",
          "flows": {
            "ibit": 0,
            "fbtc": -7.6,
            "bitb": 9.5,
            "arkb": 0,
            "btco": 0,
            "ezbc": 0,
            "brrr": 0,
            "hodl": -4.9,
            "btcw": 0,
            "gbtc": -34.2,
            "btc": -7.6
          }
        },
        {
          "date": "2024-09-05",
          "flows": {
            "ibit": 0,
            "fbtc": -149.5,
            "bitb": -30,
            "arkb": 0,
            "btco": 0,
            "ezbc": 0,
            "brrr": 0,
            "hodl": 0,
            "btcw": 0,
            "gbtc": -23.2,
            "btc": -149.5
          }
        },
        {
          "date": "2024-09-06",
          "flows": {
            "ibit": 0,
            "fbtc": -85.5,
            "bitb": -14.3,
            "arkb": -7.2,
            "btco": 0,
            "ezbc": 0,
            "brrr": -4.6,
            "hodl": 0,
            "btcw": 0,
            "gbtc": -52.9,
            "btc": -85.5
          }
        },
        {
          "date": "2024-09-09",
          "flows": {
            "ibit": -9.1,
            "fbtc": 28.6,
            "bitb": 22,
            "arkb": 6.8,
            "btco": 3.1,
            "ezbc": 0,
            "brrr": 0,
            "hodl": 0,
            "btcw": 0,
            "gbtc": -22.8,
            "btc": 28.6
          }
        },
        {
          "date": "2024-09-10",
          "flows": {
            "ibit": 0,
            "fbtc": 63.2,
            "bitb": 0,
            "arkb": 12.7,
            "btco": 0,
            "ezbc": 0,
            "brrr": 0,
            "hodl": 0,
            "btcw": 0,
            "gbtc": 0,
            "btc": 63.2
          }
        },
        {
          "date": "2024-09-11",
          "flows": {
            "ibit": 0,
            "fbtc": 12.6,
            "bitb": 0,
            "arkb": -54,
            "btco": 2.6,
            "ezbc": 0,
            "brrr": 0,
            "hodl": 0,
            "btcw": 0,
            "gbtc": -4.6,
            "btc": 12.6
          }
        },
        {
          "date": "2024-09-12",
          "flows": {
            "ibit": 0,
            "fbtc": 11.5,
            "bitb": 2.2,
            "arkb": 18.3,
            "btco": 0,
            "ezbc": 3.4,
            "brrr": 0,
            "hodl": 4.9,
            "btcw": 0,
            "gbtc": -6.5,
            "btc": 11.5
          }
        },
        {
          "date": "2024-09-13",
          "flows": {
            "ibit": 0,
            "fbtc": 102.1,
            "bitb": 43.1,
            "arkb": 99.3,
            "btco": 0,
            "ezbc": 5.2,
            "brrr": 1.7,
            "hodl": 5.1,
            "btcw": 0,
            "gbtc": 6.7,
            "btc": 102.1
          }
        },
        {
          "date": "2024-09-16",
          "flows": {
            "ibit": 15.8,
            "fbtc": 5.1,
            "bitb": 0,
            "arkb": 0,
            "btco": 0,
            "ezbc": 5,
            "brrr": 0,
            "hodl": 4.9,
            "btcw": 0,
            "gbtc": -20.8,
            "btc": 5.1
          }
        },
        {
          "date": "2024-09-17",
          "flows": {
            "ibit": 0,
            "fbtc": 56.6,
            "bitb": 45.4,
            "arkb": 42.2,
            "btco": 10.2,
            "ezbc": 8.7,
            "brrr": 0,
            "hodl": 20.5,
            "btcw": 3.2,
            "gbtc": 0,
            "btc": 56.6
          }
        },
        {
          "date": "2024-09-18",
          "flows": {
            "ibit": 0,
            "fbtc": 0,
            "bitb": -3.9,
            "arkb": -43.4,
            "btco": 0,
            "ezbc": 0,
            "brrr": 0,
            "hodl": 0,
            "btcw": 0,
            "gbtc": -8.1,
            "btc": 0
          }
        },
        {
          "date": "2024-09-19",
          "flows": {
            "ibit": 0,
            "fbtc": 49.9,
            "bitb": 10.4,
            "arkb": 81.1,
            "btco": 0,
            "ezbc": 7.4,
            "brrr": 0,
            "hodl": 0,
            "btcw": 0,
            "gbtc": 0,
            "btc": 49.9
          }
        },
        {
          "date": "2024-09-20",
          "flows": {
            "ibit": 0,
            "fbtc": 26.1,
            "bitb": 15.1,
            "arkb": 22,
            "btco": 3.1,
            "ezbc": 0,
            "brrr": 5.2,
            "hodl": 7.1,
            "btcw": 0,
            "gbtc": 0,
            "btc": 26.1
          }
        },
        {
          "date": "2024-09-23",
          "flows": {
            "ibit": 11.5,
            "fbtc": 24.9,
            "bitb": 0,
            "arkb": 0,
            "btco": 0,
            "ezbc": 0,
            "brrr": 0,
            "hodl": 0,
            "btcw": 0,
            "gbtc": -40.3,
            "btc": 24.9
          }
        },
        {
          "date": "2024-09-24",
          "flows": {
            "ibit": 98.9,
            "fbtc": 16.8,
            "bitb": 17.4,
            "arkb": 0,
            "btco": 0,
            "ezbc": 0,
            "brrr": 0,
            "hodl": 0,
            "btcw": 0,
            "gbtc": 0,
            "btc": 16.8
          }
        },
        {
          "date": "2024-09-25",
          "flows": {
            "ibit": 184.4,
            "fbtc": -33.2,
            "bitb": 2.1,
            "arkb": -47.4,
            "btco": 0,
            "ezbc": 0,
            "brrr": 0,
            "hodl": 0,
            "btcw": 0,
            "gbtc": 0,
            "btc": -33.2
          }
        },
        {
          "date": "2024-09-26",
          "flows": {
            "ibit": 93.4,
            "fbtc": 74,
            "bitb": 50.4,
            "arkb": 113.8,
            "btco": 6.5,
            "ezbc": 5.7,
            "brrr": 4.6,
            "hodl": 22.1,
            "btcw": 0,
            "gbtc": -7.7,
            "btc": 74
          }
        },
        {
          "date": "2024-09-27",
          "flows": {
            "ibit": 110.8,
            "fbtc": 123.6,
            "bitb": 12.9,
            "arkb": 203.1,
            "btco": 3.3,
            "ezbc": 0,
            "brrr": 3.3,
            "hodl": 11.2,
            "btcw": 0,
            "gbtc": 26.2,
            "btc": 123.6
          }
        },
        {
          "date": "2024-09-30",
          "flows": {
            "ibit": 72.2,
            "fbtc": 8.3,
            "bitb": -9.7,
            "arkb": -9.5,
            "btco": 0,
            "ezbc": 0,
            "brrr": 0,
            "hodl": 0,
            "btcw": 0,
            "gbtc": 0,
            "btc": 8.3
          }
        },
        {
          "date": "2024-10-01",
          "flows": {
            "ibit": 40.8,
            "fbtc": -144.7,
            "bitb": -32.7,
            "arkb": -84.3,
            "btco": 0,
            "ezbc": 0,
            "brrr": 0,
            "hodl": -15.8,
            "btcw": 0,
            "gbtc": -5.9,
            "btc": -144.7
          }
        },
        {
          "date": "2024-10-02",
          "flows": {
            "ibit": -13.7,
            "fbtc": 21.1,
            "bitb": -11.5,
            "arkb": -60.3,
            "btco": 0,
            "ezbc": 0,
            "brrr": 0,
            "hodl": 0,
            "btcw": 0,
            "gbtc": -27.3,
            "btc": 21.1
          }
        },
        {
          "date": "2024-10-03",
          "flows": {
            "ibit": 36,
            "fbtc": -37.2,
            "bitb": 2.6,
            "arkb": -58,
            "btco": 2.4,
            "ezbc": 0,
            "brrr": 0,
            "hodl": 0,
            "btcw": 0,
            "gbtc": 0,
            "btc": -37.2
          }
        },
        {
          "date": "2024-10-04",
          "flows": {
            "ibit": 0,
            "fbtc": 13.6,
            "bitb": 15.3,
            "arkb": 5.3,
            "btco": 0,
            "ezbc": 0,
            "brrr": 0,
            "hodl": 5.3,
            "btcw": 0,
            "gbtc": -13.9,
            "btc": 13.6
          }
        },
        {
          "date": "2024-10-07",
          "flows": {
            "ibit": 97.9,
            "fbtc": 103.7,
            "bitb": 13.1,
            "arkb": 12.6,
            "btco": 2.5,
            "ezbc": 0,
            "brrr": 0,
            "hodl": 5.4,
            "btcw": 0,
            "gbtc": 0,
            "btc": 103.7
          }
        },
        {
          "date": "2024-10-08",
          "flows": {
            "ibit": 39.6,
            "fbtc": -48.8,
            "bitb": 0,
            "arkb": 0,
            "btco": 0,
            "ezbc": 0,
            "brrr": 0,
            "hodl": 0,
            "btcw": 0,
            "gbtc": -9.4,
            "btc": -48.8
          }
        },
        {
          "date": "2024-10-09",
          "flows": {
            "ibit": 13.9,
            "fbtc": 0,
            "bitb": -10,
            "arkb": -44.5,
            "btco": 0,
            "ezbc": 0,
            "brrr": 0,
            "hodl": 0,
            "btcw": 0,
            "gbtc": 0,
            "btc": 0
          }
        },
        {
          "date": "2024-10-10",
          "flows": {
            "ibit": -10.8,
            "fbtc": -33.8,
            "bitb": -6.2,
            "arkb": -30.3,
            "btco": 0,
            "ezbc": 0,
            "brrr": 0,
            "hodl": 0,
            "btcw": 0,
            "gbtc": -18.5,
            "btc": -33.8
          }
        },
        {
          "date": "2024-10-11",
          "flows": {
            "ibit": 0,
            "fbtc": 117.1,
            "bitb": 38.8,
            "arkb": 97.6,
            "btco": 7.9,
            "ezbc": 0,
            "brrr": 0,
            "hodl": 14.3,
            "btcw": 0,
            "gbtc": -22.1,
            "btc": 117.1
          }
        },
        {
          "date": "2024-10-14",
          "flows": {
            "ibit": 79.5,
            "fbtc": 239.3,
            "bitb": 100.2,
            "arkb": 69.8,
            "btco": 4.9,
            "ezbc": 5.7,
            "brrr": 2.8,
            "hodl": 11.2,
            "btcw": 0,
            "gbtc": 37.8,
            "btc": 239.3
          }
        },
        {
          "date": "2024-10-15",
          "flows": {
            "ibit": 288.8,
            "fbtc": 35,
            "bitb": 0.7,
            "arkb": 14.7,
            "btco": 0,
            "ezbc": 0,
            "brrr": 0,
            "hodl": 7.6,
            "btcw": 2.8,
            "gbtc": 8,
            "btc": 35
          }
        },
        {
          "date": "2024-10-16",
          "flows": {
            "ibit": 393.4,
            "fbtc": 14.8,
            "bitb": 12.9,
            "arkb": 11.5,
            "btco": 6.4,
            "ezbc": 11.8,
            "brrr": 1.9,
            "hodl": 5.8,
            "btcw": 0,
            "gbtc": 0,
            "btc": 14.8
          }
        },
        {
          "date": "2024-10-17",
          "flows": {
            "ibit": 309,
            "fbtc": 11.7,
            "bitb": 0,
            "arkb": 100.2,
            "btco": 0,
            "ezbc": 3.9,
            "brrr": 0,
            "hodl": 0,
            "btcw": 0,
            "gbtc": 45.7,
            "btc": 11.7
          }
        },
        {
          "date": "2024-10-18",
          "flows": {
            "ibit": 70.4,
            "fbtc": 18,
            "bitb": 36,
            "arkb": 109.9,
            "btco": 16.1,
            "ezbc": 0,
            "brrr": 0,
            "hodl": 23.3,
            "btcw": 0,
            "gbtc": 0,
            "btc": 18
          }
        },
        {
          "date": "2024-10-21",
          "flows": {
            "ibit": 329,
            "fbtc": 5.9,
            "bitb": -22.1,
            "arkb": -6.1,
            "btco": 0,
            "ezbc": 0,
            "brrr": 0,
            "hodl": -7.6,
            "btcw": 0,
            "gbtc": -4.8,
            "btc": 5.9
          }
        },
        {
          "date": "2024-10-22",
          "flows": {
            "ibit": 43,
            "fbtc": 8.8,
            "bitb": 0,
            "arkb": -134.7,
            "btco": 0,
            "ezbc": 0,
            "brrr": 0,
            "hodl": 3.8,
            "btcw": 0,
            "gbtc": 0,
            "btc": 8.8
          }
        },
        {
          "date": "2024-10-23",
          "flows": {
            "ibit": 317.5,
            "fbtc": 0,
            "bitb": -25.2,
            "arkb": -99,
            "btco": 0,
            "ezbc": 0,
            "brrr": 0,
            "hodl": -5.6,
            "btcw": 0,
            "gbtc": 0,
            "btc": 0
          }
        },
        {
          "date": "2024-10-24",
          "flows": {
            "ibit": 165.5,
            "fbtc": 0,
            "bitb": 29.6,
            "arkb": 0,
            "btco": 0,
            "ezbc": 0,
            "brrr": 0,
            "hodl": 0,
            "btcw": 0,
            "gbtc": -7.1,
            "btc": 0
          }
        },
        {
          "date": "2024-10-25",
          "flows": {
            "ibit": 292,
            "fbtc": 56.9,
            "bitb": 2.5,
            "arkb": 33.4,
            "btco": 0,
            "ezbc": 0,
            "brrr": 0,
            "hodl": 11.3,
            "btcw": 0,
            "gbtc": 0,
            "btc": 56.9
          }
        },
        {
          "date": "2024-10-28",
          "flows": {
            "ibit": 315.2,
            "fbtc": 44.1,
            "bitb": 38.7,
            "arkb": 59.8,
            "btco": 0,
            "ezbc": 0,
            "brrr": 0,
            "hodl": 0,
            "btcw": 0,
            "gbtc": 0,
            "btc": 44.1
          }
        },
        {
          "date": "2024-10-29",
          "flows": {
            "ibit": 642.9,
            "fbtc": 133.9,
            "bitb": 52.5,
            "arkb": 12.4,
            "btco": 0,
            "ezbc": 0,
            "brrr": 0,
            "hodl": 16.5,
            "btcw": 0,
            "gbtc": -17.3,
            "btc": 133.9
          }
        },
        {
          "date": "2024-10-30",
          "flows": {
            "ibit": 872,
            "fbtc": 12.6,
            "bitb": -23.9,
            "arkb": 7.2,
            "btco": 7.2,
            "ezbc": 0,
            "brrr": 6.1,
            "hodl": 4.1,
            "btcw": 0,
            "gbtc": 0,
            "btc": 12.6
          }
        },
        {
          "date": "2024-10-31",
          "flows": {
            "ibit": 318.8,
            "fbtc": -75.2,
            "bitb": -74,
            "arkb": -94.2,
            "btco": 0,
            "ezbc": 0,
            "brrr": 1.9,
            "hodl": -13.9,
            "btcw": 0,
            "gbtc": -31.1,
            "btc": -75.2
          }
        },
        {
          "date": "2024-11-01",
          "flows": {
            "ibit": 0,
            "fbtc": -25.6,
            "bitb": -5.6,
            "arkb": -24.1,
            "btco": 0,
            "ezbc": 0,
            "brrr": -1.7,
            "hodl": -5.9,
            "btcw": 0,
            "gbtc": -5.5,
            "btc": -25.6
          }
        },
        {
          "date": "2024-11-04",
          "flows": {
            "ibit": 38.4,
            "fbtc": -169.6,
            "bitb": -79.8,
            "arkb": -138.3,
            "btco": 0,
            "ezbc": -17.6,
            "brrr": -5.7,
            "hodl": -15.3,
            "btcw": 0,
            "gbtc": -63.7,
            "btc": -169.6
          }
        },
        {
          "date": "2024-11-05",
          "flows": {
            "ibit": -44.2,
            "fbtc": -68.2,
            "bitb": 19.3,
            "arkb": -12.5,
            "btco": 0,
            "ezbc": -6,
            "brrr": -1.3,
            "hodl": -3.9,
            "btcw": 0,
            "gbtc": 0,
            "btc": -68.2
          }
        },
        {
          "date": "2024-11-06",
          "flows": {
            "ibit": -69.1,
            "fbtc": 308.8,
            "bitb": 100.9,
            "arkb": 127,
            "btco": 0,
            "ezbc": 0,
            "brrr": -2.6,
            "hodl": 17.2,
            "btcw": 0,
            "gbtc": 30.9,
            "btc": 308.8
          }
        },
        {
          "date": "2024-11-07",
          "flows": {
            "ibit": 1119.9,
            "fbtc": 190.9,
            "bitb": 13.4,
            "arkb": 17.6,
            "btco": 0,
            "ezbc": 0,
            "brrr": 0,
            "hodl": 4.3,
            "btcw": 0,
            "gbtc": 7.3,
            "btc": 190.9
          }
        },
        {
          "date": "2024-11-08",
          "flows": {
            "ibit": 206.1,
            "fbtc": 33.5,
            "bitb": 23,
            "arkb": 0,
            "btco": 0,
            "ezbc": 17.8,
            "brrr": 0,
            "hodl": 13,
            "btcw": 0,
            "gbtc": 0,
            "btc": 33.5
          }
        },
        {
          "date": "2024-11-11",
          "flows": {
            "ibit": 756.5,
            "fbtc": 135.1,
            "bitb": 42.7,
            "arkb": 108.6,
            "btco": 8.7,
            "ezbc": 10.1,
            "brrr": 0,
            "hodl": 0,
            "btcw": 0,
            "gbtc": 24.2,
            "btc": 135.1
          }
        },
        {
          "date": "2024-11-12",
          "flows": {
            "ibit": 778.3,
            "fbtc": 37.2,
            "bitb": 0,
            "arkb": -5.4,
            "btco": 0,
            "ezbc": 0,
            "brrr": 0,
            "hodl": 10.1,
            "btcw": 0,
            "gbtc": -17.8,
            "btc": 37.2
          }
        },
        {
          "date": "2024-11-13",
          "flows": {
            "ibit": 230.8,
            "fbtc": 186.1,
            "bitb": 12.3,
            "arkb": 14.5,
            "btco": 0,
            "ezbc": 0,
            "brrr": 0,
            "hodl": 5.1,
            "btcw": 0,
            "gbtc": 0,
            "btc": 186.1
          }
        },
        {
          "date": "2024-11-14",
          "flows": {
            "ibit": 126.5,
            "fbtc": -179.2,
            "bitb": -113.9,
            "arkb": -161.7,
            "btco": 0,
            "ezbc": 0,
            "brrr": 0,
            "hodl": 2.5,
            "btcw": 0,
            "gbtc": -69.6,
            "btc": -179.2
          }
        },
        {
          "date": "2024-11-15",
          "flows": {
            "ibit": 0,
            "fbtc": -175.1,
            "bitb": -7.4,
            "arkb": -108.6,
            "btco": 0,
            "ezbc": 0,
            "brrr": -1.7,
            "hodl": -7.7,
            "btcw": 0,
            "gbtc": -22.5,
            "btc": -175.1
          }
        },
        {
          "date": "2024-11-18",
          "flows": {
            "ibit": 89.3,
            "fbtc": 60,
            "bitb": 24.4,
            "arkb": 13.2,
            "btco": 0,
            "ezbc": 0,
            "brrr": 0,
            "hodl": 7.7,
            "btcw": 0,
            "gbtc": 5.8,
            "btc": 60
          }
        },
        {
          "date": "2024-11-19",
          "flows": {
            "ibit": 216.1,
            "fbtc": 256.1,
            "bitb": 52.8,
            "arkb": 267.3,
            "btco": 0,
            "ezbc": 0,
            "brrr": 0,
            "hodl": 7.9,
            "btcw": 0,
            "gbtc": 16.2,
            "btc": 256.1
          }
        },
        {
          "date": "2024-11-20",
          "flows": {
            "ibit": 626.5,
            "fbtc": 133.9,
            "bitb": 9.2,
            "arkb": 3.8,
            "btco": 0,
            "ezbc": 0,
            "brrr": 0,
            "hodl": 0,
            "btcw": 0,
            "gbtc": 0,
            "btc": 133.9
          }
        },
        {
          "date": "2024-11-21",
          "flows": {
            "ibit": 608.4,
            "fbtc": 301,
            "bitb": 68,
            "arkb": 17.2,
            "btco": 0,
            "ezbc": 5.7,
            "brrr": 0,
            "hodl": 5.6,
            "btcw": 0,
            "gbtc": -7.8,
            "btc": 301
          }
        },
        {
          "date": "2024-11-22",
          "flows": {
            "ibit": 513.2,
            "fbtc": 21.7,
            "bitb": 0,
            "arkb": 0,
            "btco": 5,
            "ezbc": 0,
            "brrr": 6.2,
            "hodl": 5.6,
            "btcw": 0,
            "gbtc": -67.1,
            "btc": 21.7
          }
        },
        {
          "date": "2024-11-25",
          "flows": {
            "ibit": 267.8,
            "fbtc": -134.7,
            "bitb": -280.7,
            "arkb": -110.9,
            "btco": -10.9,
            "ezbc": 0,
            "brrr": 0,
            "hodl": -8.1,
            "btcw": 0,
            "gbtc": -158.2,
            "btc": -134.7
          }
        },
        {
          "date": "2024-11-26",
          "flows": {
            "ibit": 0,
            "fbtc": -95.7,
            "bitb": 6.5,
            "arkb": 0,
            "btco": -2.3,
            "ezbc": 0,
            "brrr": 0,
            "hodl": 0,
            "btcw": 0,
            "gbtc": -36.1,
            "btc": -95.7
          }
        },
        {
          "date": "2024-11-27",
          "flows": {
            "ibit": 0,
            "fbtc": 40.2,
            "bitb": 48,
            "arkb": 0,
            "btco": 0,
            "ezbc": 2.8,
            "brrr": 0,
            "hodl": 0,
            "btcw": 0,
            "gbtc": 0,
            "btc": 40.2
          }
        },
        {
          "date": "2024-11-29",
          "flows": {
            "ibit": 137.5,
            "fbtc": 106.5,
            "bitb": 26.5,
            "arkb": 7.8,
            "btco": 0,
            "ezbc": 0,
            "brrr": 0,
            "hodl": 33.1,
            "btcw": 0,
            "gbtc": 0,
            "btc": 106.5
          }
        },
        {
          "date": "2024-12-02",
          "flows": {
            "ibit": 338.3,
            "fbtc": 25.1,
            "bitb": 0,
            "arkb": 17.2,
            "btco": 0,
            "ezbc": 5.6,
            "brrr": 0,
            "hodl": -10.9,
            "btcw": 0,
            "gbtc": -28.1,
            "btc": 25.1
          }
        },
        {
          "date": "2024-12-03",
          "flows": {
            "ibit": 693.3,
            "fbtc": 52.2,
            "bitb": 7.8,
            "arkb": -93.5,
            "btco": 0,
            "ezbc": 0,
            "brrr": 0,
            "hodl": 16.2,
            "btcw": 0,
            "gbtc": 0,
            "btc": 52.2
          }
        },
        {
          "date": "2024-12-04",
          "flows": {
            "ibit": 571.7,
            "fbtc": 17.3,
            "bitb": 6.4,
            "arkb": 0,
            "btco": 0,
            "ezbc": 0,
            "brrr": 0,
            "hodl": 0,
            "btcw": 0,
            "gbtc": -94.3,
            "btc": 17.3
          }
        },
        {
          "date": "2024-12-05",
          "flows": {
            "ibit": 770.5,
            "fbtc": 47.5,
            "bitb": -10.2,
            "arkb": 12.3,
            "btco": 0,
            "ezbc": 0,
            "brrr": 0,
            "hodl": 0,
            "btcw": 0,
            "gbtc": -148.8,
            "btc": 47.5
          }
        },
        {
          "date": "2024-12-06",
          "flows": {
            "ibit": 257,
            "fbtc": 120.2,
            "bitb": 0,
            "arkb": 24.9,
            "btco": 0,
            "ezbc": 0,
            "brrr": 0,
            "hodl": 0,
            "btcw": 0,
            "gbtc": -32.3,
            "btc": 120.2
          }
        },
        {
          "date": "2024-12-09",
          "flows": {
            "ibit": 394.1,
            "fbtc": 175.5,
            "bitb": -39,
            "arkb": -34.3,
            "btco": 0,
            "ezbc": 0,
            "brrr": 0,
            "hodl": 0,
            "btcw": 0,
            "gbtc": -24.4,
            "btc": 175.5
          }
        },
        {
          "date": "2024-12-10",
          "flows": {
            "ibit": 295.6,
            "fbtc": 210.5,
            "bitb": 0,
            "arkb": 5.8,
            "btco": -11.6,
            "ezbc": 0,
            "brrr": 0,
            "hodl": -5.4,
            "btcw": 0,
            "gbtc": -62.8,
            "btc": 210.5
          }
        },
        {
          "date": "2024-12-11",
          "flows": {
            "ibit": 0,
            "fbtc": 121.9,
            "bitb": 12.2,
            "arkb": 52.7,
            "btco": 0,
            "ezbc": 0,
            "brrr": -2.4,
            "hodl": 2.9,
            "btcw": 0,
            "gbtc": 20.1,
            "btc": 121.9
          }
        },
        {
          "date": "2024-12-12",
          "flows": {
            "ibit": 431.6,
            "fbtc": 30.5,
            "bitb": 61.4,
            "arkb": 9,
            "btco": 0,
            "ezbc": 0,
            "brrr": 0,
            "hodl": 0,
            "btcw": 2.6,
            "gbtc": -48.4,
            "btc": 30.5
          }
        },
        {
          "date": "2024-12-13",
          "flows": {
            "ibit": 393,
            "fbtc": 60,
            "bitb": 33.2,
            "arkb": 28.4,
            "btco": 0,
            "ezbc": 0,
            "brrr": 0,
            "hodl": 8.6,
            "btcw": 7,
            "gbtc": -105.8,
            "btc": 60
          }
        },
        {
          "date": "2024-12-16",
          "flows": {
            "ibit": 418.2,
            "fbtc": 116.1,
            "bitb": 30.7,
            "arkb": 47.7,
            "btco": 0,
            "ezbc": 0,
            "brrr": 0,
            "hodl": 0,
            "btcw": 0,
            "gbtc": 17.6,
            "btc": 116.1
          }
        },
        {
          "date": "2024-12-17",
          "flows": {
            "ibit": 741.4,
            "fbtc": -128.2,
            "bitb": -24.4,
            "arkb": -17,
            "btco": 0,
            "ezbc": 0,
            "brrr": 0,
            "hodl": 3,
            "btcw": 0,
            "gbtc": -84.7,
            "btc": -128.2
          }
        },
        {
          "date": "2024-12-18",
          "flows": {
            "ibit": 359.6,
            "fbtc": 0,
            "bitb": -16.6,
            "arkb": -6.6,
            "btco": -25.2,
            "ezbc": 0,
            "brrr": 0,
            "hodl": 0,
            "btcw": 0,
            "gbtc": -35.9,
            "btc": 0
          }
        },
        {
          "date": "2024-12-19",
          "flows": {
            "ibit": 0,
            "fbtc": -208.5,
            "bitb": -43.6,
            "arkb": -108.4,
            "btco": -26,
            "ezbc": 0,
            "brrr": 0,
            "hodl": -10.9,
            "btcw": 2,
            "gbtc": -87.9,
            "btc": -208.5
          }
        },
        {
          "date": "2024-12-20",
          "flows": {
            "ibit": -72.7,
            "fbtc": -71.9,
            "bitb": 0,
            "arkb": -87,
            "btco": 0,
            "ezbc": 5.6,
            "brrr": 0,
            "hodl": 0,
            "btcw": 0,
            "gbtc": -57.4,
            "btc": -71.9
          }
        },
        {
          "date": "2024-12-23",
          "flows": {
            "ibit": 31.7,
            "fbtc": -146,
            "bitb": -23.7,
            "arkb": -15.7,
            "btco": -25.6,
            "ezbc": 0,
            "brrr": 0,
            "hodl": -2.6,
            "btcw": 0,
            "gbtc": -38.4,
            "btc": -146
          }
        },
        {
          "date": "2024-12-24",
          "flows": {
            "ibit": -188.7,
            "fbtc": -83.2,
            "bitb": 8.5,
            "arkb": -75,
            "btco": 0,
            "ezbc": 0,
            "brrr": 0,
            "hodl": 0,
            "btcw": 0,
            "gbtc": 0,
            "btc": -83.2
          }
        },
        {
          "date": "2024-12-26",
          "flows": {
            "ibit": 56.5,
            "fbtc": 254.4,
            "bitb": -8.3,
            "arkb": 186.9,
            "btco": 0,
            "ezbc": 0,
            "brrr": 0,
            "hodl": 2.7,
            "btcw": 0,
            "gbtc": -24.2,
            "btc": 254.4
          }
        },
        {
          "date": "2024-12-27",
          "flows": {
            "ibit": 79.4,
            "fbtc": -208.2,
            "bitb": -36,
            "arkb": -112.6,
            "btco": -14.2,
            "ezbc": 0,
            "brrr": 0,
            "hodl": 0,
            "btcw": 0,
            "gbtc": 3.7,
            "btc": -208.2
          }
        },
        {
          "date": "2024-12-30",
          "flows": {
            "ibit": -36.5,
            "fbtc": -154.6,
            "bitb": -31.4,
            "arkb": -26.4,
            "btco": 0,
            "ezbc": 0,
            "brrr": 0,
            "hodl": 0,
            "btcw": 0,
            "gbtc": -134.5,
            "btc": -154.6
          }
        },
        {
          "date": "2024-12-31",
          "flows": {
            "ibit": -23.5,
            "fbtc": 36.8,
            "bitb": 8.7,
            "arkb": -11.2,
            "btco": 0,
            "ezbc": 0,
            "brrr": 0,
            "hodl": 0,
            "btcw": 0,
            "gbtc": -9.6,
            "btc": 36.8
          }
        },
        {
          "date": "2025-01-02",
          "flows": {
            "ibit": -332.6,
            "fbtc": 36.2,
            "bitb": 48.3,
            "arkb": 16.5,
            "btco": 0,
            "ezbc": 0,
            "brrr": 0,
            "hodl": 5.5,
            "btcw": 0,
            "gbtc": -23.1,
            "btc": 36.2
          }
        },
        {
          "date": "2025-01-03",
          "flows": {
            "ibit": 253.1,
            "fbtc": 357,
            "bitb": 61.1,
            "arkb": 222.6,
            "btco": 0,
            "ezbc": 0,
            "brrr": 0,
            "hodl": 5.6,
            "btcw": 0,
            "gbtc": 0,
            "btc": 357
          }
        },
        {
          "date": "2025-01-06",
          "flows": {
            "ibit": 209.1,
            "fbtc": 370.2,
            "bitb": 71.2,
            "arkb": 152.9,
            "btco": 0,
            "ezbc": 8.9,
            "brrr": 0,
            "hodl": 17.3,
            "btcw": 0,
            "gbtc": 73.8,
            "btc": 370.2
          }
        },
        {
          "date": "2025-01-07",
          "flows": {
            "ibit": 596.1,
            "fbtc": -86.3,
            "bitb": -113.8,
            "arkb": -212.6,
            "btco": 0,
            "ezbc": -5.6,
            "brrr": 0,
            "hodl": 0,
            "btcw": 0,
            "gbtc": -125.4,
            "btc": -86.3
          }
        },
        {
          "date": "2025-01-08",
          "flows": {
            "ibit": -124,
            "fbtc": -258.7,
            "bitb": -11.3,
            "arkb": -148.3,
            "btco": -9.4,
            "ezbc": -8.2,
            "brrr": 0,
            "hodl": 0,
            "btcw": 0,
            "gbtc": -8.9,
            "btc": -258.7
          }
        },
        {
          "date": "2025-01-10",
          "flows": {
            "ibit": -183.6,
            "fbtc": 16.6,
            "bitb": -1.6,
            "arkb": 5.7,
            "btco": 0,
            "ezbc": 0,
            "brrr": 0,
            "hodl": 0,
            "btcw": 0,
            "gbtc": 13.5,
            "btc": 16.6
          }
        },
        {
          "date": "2025-01-13",
          "flows": {
            "ibit": 29.5,
            "fbtc": -113.6,
            "bitb": -18.6,
            "arkb": -92.4,
            "btco": 0,
            "ezbc": 0,
            "brrr": 0,
            "hodl": 0,
            "btcw": 0,
            "gbtc": -89,
            "btc": -113.6
          }
        },
        {
          "date": "2025-01-14",
          "flows": {
            "ibit": -219.5,
            "fbtc": 0,
            "bitb": -8.9,
            "arkb": 2.9,
            "btco": 0,
            "ezbc": 0,
            "brrr": 0,
            "hodl": 5.5,
            "btcw": 10.2,
            "gbtc": 0,
            "btc": 0
          }
        },
        {
          "date": "2025-01-15",
          "flows": {
            "ibit": 31.9,
            "fbtc": 463.1,
            "bitb": 32.7,
            "arkb": 138.8,
            "btco": 4.5,
            "ezbc": 2.9,
            "brrr": 0,
            "hodl": 17,
            "btcw": 0,
            "gbtc": 50.5,
            "btc": 463.1
          }
        },
        {
          "date": "2025-01-16",
          "flows": {
            "ibit": 527.9,
            "fbtc": 4.4,
            "bitb": 2.7,
            "arkb": 155.4,
            "btco": 0,
            "ezbc": 0,
            "brrr": 0,
            "hodl": 5.7,
            "btcw": 0,
            "gbtc": -70,
            "btc": 4.4
          }
        },
        {
          "date": "2025-01-17",
          "flows": {
            "ibit": 375.9,
            "fbtc": 326.3,
            "bitb": 208.1,
            "arkb": 97.2,
            "btco": 6.3,
            "ezbc": 0,
            "brrr": 0,
            "hodl": 11.9,
            "btcw": 4.5,
            "gbtc": 20.8,
            "btc": 326.3
          }
        },
        {
          "date": "2025-01-21",
          "flows": {
            "ibit": 661.9,
            "fbtc": 7,
            "bitb": -17.4,
            "arkb": 8.5,
            "btco": 0,
            "ezbc": 6.2,
            "brrr": 0,
            "hodl": 0,
            "btcw": 0,
            "gbtc": 0,
            "btc": 7
          }
        },
        {
          "date": "2025-01-22",
          "flows": {
            "ibit": 344.3,
            "fbtc": 0,
            "bitb": -34.7,
            "arkb": -13,
            "btco": 0,
            "ezbc": 0,
            "brrr": 0,
            "hodl": 0,
            "btcw": 0,
            "gbtc": -47.9,
            "btc": 0
          }
        },
        {
          "date": "2025-01-23",
          "flows": {
            "ibit": 154.6,
            "fbtc": 9.2,
            "bitb": 42.1,
            "arkb": 8.4,
            "btco": 12.4,
            "ezbc": 0,
            "brrr": 0,
            "hodl": 0,
            "btcw": 0,
            "gbtc": -49.9,
            "btc": 9.2
          }
        },
        {
          "date": "2025-01-24",
          "flows": {
            "ibit": 155.7,
            "fbtc": 186.1,
            "bitb": -8.6,
            "arkb": 168.7,
            "btco": 0,
            "ezbc": 0,
            "brrr": 0,
            "hodl": 0,
            "btcw": 2.8,
            "gbtc": 0,
            "btc": 186.1
          }
        },
        {
          "date": "2025-01-27",
          "flows": {
            "ibit": 63.9,
            "fbtc": -268.6,
            "bitb": -88.6,
            "arkb": -50.1,
            "btco": 0,
            "ezbc": 0,
            "brrr": 0,
            "hodl": -5.7,
            "btcw": 0,
            "gbtc": -108.5,
            "btc": -268.6
          }
        },
        {
          "date": "2025-01-28",
          "flows": {
            "ibit": 30.1,
            "fbtc": 0,
            "bitb": 0,
            "arkb": -11.7,
            "btco": 0,
            "ezbc": 0,
            "brrr": 0,
            "hodl": 0,
            "btcw": 0,
            "gbtc": 0,
            "btc": 0
          }
        },
        {
          "date": "2025-01-29",
          "flows": {
            "ibit": -28.4,
            "fbtc": 18.2,
            "bitb": -4,
            "arkb": 0,
            "btco": 0,
            "ezbc": 0,
            "brrr": 0,
            "hodl": 0,
            "btcw": 0,
            "gbtc": 0,
            "btc": 18.2
          }
        },
        {
          "date": "2025-01-30",
          "flows": {
            "ibit": 321.5,
            "fbtc": 209.1,
            "bitb": 23,
            "arkb": 12.6,
            "btco": 5.2,
            "ezbc": 6.1,
            "brrr": 0,
            "hodl": 6,
            "btcw": 0,
            "gbtc": 0,
            "btc": 209.1
          }
        },
        {
          "date": "2025-01-31",
          "flows": {
            "ibit": 363.8,
            "fbtc": 0,
            "bitb": -56,
            "arkb": 35.6,
            "btco": 0,
            "ezbc": 0,
            "brrr": 0,
            "hodl": 5.8,
            "btcw": 0,
            "gbtc": -30.6,
            "btc": 0
          }
        },
        {
          "date": "2025-02-03",
          "flows": {
            "ibit": 0,
            "fbtc": -177.6,
            "bitb": -5.5,
            "arkb": -50.7,
            "btco": 0,
            "ezbc": 0,
            "brrr": 0,
            "hodl": -8.6,
            "btcw": 0,
            "gbtc": 8,
            "btc": -177.6
          }
        },
        {
          "date": "2025-02-04",
          "flows": {
            "ibit": 249,
            "fbtc": 0,
            "bitb": 16.1,
            "arkb": 56.1,
            "btco": 0,
            "ezbc": 0,
            "brrr": 0,
            "hodl": 0,
            "btcw": 0,
            "gbtc": 19.5,
            "btc": 0
          }
        },
        {
          "date": "2025-02-05",
          "flows": {
            "ibit": 44.4,
            "fbtc": 10.6,
            "bitb": 0,
            "arkb": 0,
            "btco": 0,
            "ezbc": 0,
            "brrr": 0,
            "hodl": 0,
            "btcw": 11.4,
            "gbtc": 0,
            "btc": 10.6
          }
        },
        {
          "date": "2025-02-06",
          "flows": {
            "ibit": 0,
            "fbtc": -103.2,
            "bitb": 0,
            "arkb": 0,
            "btco": 0,
            "ezbc": 0,
            "brrr": 0,
            "hodl": 0,
            "btcw": 0,
            "gbtc": -42.2,
            "btc": -103.2
          }
        },
        {
          "date": "2025-02-07",
          "flows": {
            "ibit": 21.9,
            "fbtc": 52.5,
            "bitb": 10.5,
            "arkb": 59,
            "btco": 0,
            "ezbc": 5.6,
            "brrr": 0,
            "hodl": 21.8,
            "btcw": 0,
            "gbtc": 0,
            "btc": 52.5
          }
        },
        {
          "date": "2025-02-10",
          "flows": {
            "ibit": 55.4,
            "fbtc": -136.1,
            "bitb": 0,
            "arkb": 0,
            "btco": -34,
            "ezbc": -19.8,
            "brrr": 0,
            "hodl": -5.5,
            "btcw": 0,
            "gbtc": -46.3,
            "btc": -136.1
          }
        },
        {
          "date": "2025-02-11",
          "flows": {
            "ibit": 23.8,
            "fbtc": -43.6,
            "bitb": -9.3,
            "arkb": 0,
            "btco": -9.5,
            "ezbc": -11,
            "brrr": 0,
            "hodl": 0,
            "btcw": -7.1,
            "gbtc": 0,
            "btc": -43.6
          }
        },
        {
          "date": "2025-02-12",
          "flows": {
            "ibit": -22.1,
            "fbtc": -102,
            "bitb": -25.9,
            "arkb": -97,
            "btco": -9.7,
            "ezbc": 0,
            "brrr": -3.7,
            "hodl": 0,
            "btcw": 0,
            "gbtc": -6.9,
            "btc": -102
          }
        },
        {
          "date": "2025-02-13",
          "flows": {
            "ibit": 26.2,
            "fbtc": -94.5,
            "bitb": -15.7,
            "arkb": -52.7,
            "btco": -4.8,
            "ezbc": -8.4,
            "brrr": 0,
            "hodl": -1,
            "btcw": 0,
            "gbtc": -6.9,
            "btc": -94.5
          }
        },
        {
          "date": "2025-02-14",
          "flows": {
            "ibit": 22.3,
            "fbtc": 94,
            "bitb": 8,
            "arkb": -13.2,
            "btco": 0,
            "ezbc": 0,
            "brrr": 0,
            "hodl": -4.4,
            "btcw": 0,
            "gbtc": -47,
            "btc": 94
          }
        },
        {
          "date": "2025-02-18",
          "flows": {
            "ibit": 68.4,
            "fbtc": -16.4,
            "bitb": -112.7,
            "arkb": 0,
            "btco": 0,
            "ezbc": 0,
            "brrr": 0,
            "hodl": 0,
            "btcw": 0,
            "gbtc": 0,
            "btc": -16.4
          }
        },
        {
          "date": "2025-02-19",
          "flows": {
            "ibit": 0,
            "fbtc": -48.4,
            "bitb": 0,
            "arkb": -8.7,
            "btco": 0,
            "ezbc": 0,
            "brrr": -9.3,
            "hodl": -4.8,
            "btcw": 0,
            "gbtc": 0,
            "btc": -48.4
          }
        },
        {
          "date": "2025-02-20",
          "flows": {
            "ibit": -112,
            "fbtc": -88.2,
            "bitb": 24.1,
            "arkb": -98.3,
            "btco": 0,
            "ezbc": 0,
            "brrr": 0,
            "hodl": 4.2,
            "btcw": 0,
            "gbtc": -33.5,
            "btc": -88.2
          }
        },
        {
          "date": "2025-02-21",
          "flows": {
            "ibit": 21.6,
            "fbtc": -12.5,
            "bitb": -16.6,
            "arkb": 0,
            "btco": 0,
            "ezbc": 0,
            "brrr": 0,
            "hodl": 4.7,
            "btcw": 0,
            "gbtc": -60.1,
            "btc": -12.5
          }
        },
        {
          "date": "2025-02-24",
          "flows": {
            "ibit": -158.6,
            "fbtc": -247,
            "bitb": -10.3,
            "arkb": -22.6,
            "btco": -15,
            "ezbc": 0,
            "brrr": -26.9,
            "hodl": -7.3,
            "btcw": -12.5,
            "gbtc": -59.5,
            "btc": -247
          }
        },
        {
          "date": "2025-02-25",
          "flows": {
            "ibit": -164.4,
            "fbtc": -344.7,
            "bitb": -88.3,
            "arkb": -126.2,
            "btco": -62,
            "ezbc": -74.1,
            "brrr": -74.8,
            "hodl": -10,
            "btcw": -17.3,
            "gbtc": -66.1,
            "btc": -344.7
          }
        },
        {
          "date": "2025-02-26",
          "flows": {
            "ibit": -418.1,
            "fbtc": -145.7,
            "bitb": -13.6,
            "arkb": -60.5,
            "btco": -16.8,
            "ezbc": -9.7,
            "brrr": -3.2,
            "hodl": 0,
            "btcw": -11.5,
            "gbtc": -22.7,
            "btc": -145.7
          }
        },
        {
          "date": "2025-02-27",
          "flows": {
            "ibit": -189,
            "fbtc": -7.3,
            "bitb": 17.6,
            "arkb": 0,
            "btco": 0,
            "ezbc": -7.2,
            "brrr": -12.8,
            "hodl": -10.6,
            "btcw": -53.8,
            "gbtc": -7.3,
            "btc": -7.3
          }
        },
        {
          "date": "2025-02-28",
          "flows": {
            "ibit": -244.6,
            "fbtc": 176,
            "bitb": 4.6,
            "arkb": 193.7,
            "btco": 0,
            "ezbc": 0,
            "brrr": 0,
            "hodl": -7.7,
            "btcw": 0,
            "gbtc": -33.3,
            "btc": 176
          }
        },
        {
          "date": "2025-03-03",
          "flows": {
            "ibit": -78,
            "fbtc": 0,
            "bitb": 0,
            "arkb": 58.2,
            "btco": 0,
            "ezbc": 0,
            "brrr": 0,
            "hodl": 0,
            "btcw": 0,
            "gbtc": -54.4,
            "btc": 0
          }
        },
        {
          "date": "2025-03-04",
          "flows": {
            "ibit": 0,
            "fbtc": -46.1,
            "bitb": -24,
            "arkb": -43.9,
            "btco": -16.5,
            "ezbc": -35.7,
            "brrr": 0,
            "hodl": 0,
            "btcw": -13.1,
            "gbtc": 0,
            "btc": -46.1
          }
        },
        {
          "date": "2025-03-05",
          "flows": {
            "ibit": 38.9,
            "fbtc": 0,
            "bitb": -6.9,
            "arkb": 0,
            "btco": -9.9,
            "ezbc": 0,
            "brrr": -60.4,
            "hodl": 0,
            "btcw": 0,
            "gbtc": 0,
            "btc": 0
          }
        },
        {
          "date": "2025-03-06",
          "flows": {
            "ibit": -50.6,
            "fbtc": 0,
            "bitb": 0,
            "arkb": -17.8,
            "btco": 0,
            "ezbc": -18,
            "brrr": 0,
            "hodl": -8.2,
            "btcw": -5.2,
            "gbtc": -34.5,
            "btc": 0
          }
        },
        {
          "date": "2025-03-07",
          "flows": {
            "ibit": -39.9,
            "fbtc": -154.9,
            "bitb": -18.6,
            "arkb": -160,
            "btco": 0,
            "ezbc": 0,
            "brrr": 0,
            "hodl": 0.6,
            "btcw": 0,
            "gbtc": -36.5,
            "btc": -154.9
          }
        },
        {
          "date": "2025-03-10",
          "flows": {
            "ibit": -89.2,
            "fbtc": -134,
            "bitb": -6.8,
            "arkb": -90.9,
            "btco": -14.2,
            "ezbc": -13.6,
            "brrr": -3.2,
            "hodl": 0,
            "btcw": 0,
            "gbtc": -20.6,
            "btc": -134
          }
        },
        {
          "date": "2025-03-11",
          "flows": {
            "ibit": -151.3,
            "fbtc": -107.1,
            "bitb": -9.1,
            "arkb": 0,
            "btco": -14.9,
            "ezbc": -33.7,
            "brrr": -28.7,
            "hodl": -0.6,
            "btcw": -15.4,
            "gbtc": -35.5,
            "btc": -107.1
          }
        },
        {
          "date": "2025-03-12",
          "flows": {
            "ibit": -47.1,
            "fbtc": 0,
            "bitb": 0,
            "arkb": 82.6,
            "btco": -12.4,
            "ezbc": 0,
            "brrr": 0,
            "hodl": 0,
            "btcw": -3.5,
            "gbtc": -11.8,
            "btc": 0
          }
        },
        {
          "date": "2025-03-13",
          "flows": {
            "ibit": 45.7,
            "fbtc": -75.5,
            "bitb": -11,
            "arkb": -60.2,
            "btco": 0,
            "ezbc": -7,
            "brrr": -8.2,
            "hodl": 0,
            "btcw": -14.5,
            "gbtc": -12.7,
            "btc": -75.5
          }
        },
        {
          "date": "2025-03-14",
          "flows": {
            "ibit": -96.2,
            "fbtc": 9.2,
            "bitb": 23,
            "arkb": 100.5,
            "btco": 0,
            "ezbc": 0,
            "brrr": 0,
            "hodl": 4.8,
            "btcw": 0,
            "gbtc": 0,
            "btc": 9.2
          }
        },
        {
          "date": "2025-03-17",
          "flows": {
            "ibit": 42.3,
            "fbtc": 127.3,
            "bitb": 2.3,
            "arkb": 88.5,
            "btco": 0,
            "ezbc": 0,
            "brrr": 0,
            "hodl": 0,
            "btcw": 0,
            "gbtc": 0,
            "btc": 127.3
          }
        },
        {
          "date": "2025-03-18",
          "flows": {
            "ibit": 218.1,
            "fbtc": 0,
            "bitb": 0,
            "arkb": -9,
            "btco": 0,
            "ezbc": 0,
            "brrr": 0,
            "hodl": 0,
            "btcw": 0,
            "gbtc": 0,
            "btc": 0
          }
        },
        {
          "date": "2025-03-19",
          "flows": {
            "ibit": 0,
            "fbtc": 0,
            "bitb": 12.1,
            "arkb": 0,
            "btco": -10.2,
            "ezbc": 0,
            "brrr": 0,
            "hodl": 0,
            "btcw": 0,
            "gbtc": 5.4,
            "btc": 0
          }
        },
        {
          "date": "2025-03-20",
          "flows": {
            "ibit": 172.1,
            "fbtc": 9.2,
            "bitb": -17.4,
            "arkb": 0,
            "btco": 0,
            "ezbc": -7.3,
            "brrr": 0,
            "hodl": 11.9,
            "btcw": 0,
            "gbtc": -8,
            "btc": 9.2
          }
        },
        {
          "date": "2025-03-21",
          "flows": {
            "ibit": 105,
            "fbtc": 0,
            "bitb": 0,
            "arkb": 0,
            "btco": 0,
            "ezbc": 0,
            "brrr": 0,
            "hodl": 0,
            "btcw": 0,
            "gbtc": -21.9,
            "btc": 0
          }
        },
        {
          "date": "2025-03-24",
          "flows": {
            "ibit": 18.1,
            "fbtc": 82.9,
            "bitb": 19.2,
            "arkb": -41,
            "btco": 0,
            "ezbc": 0,
            "brrr": -4.5,
            "hodl": 5,
            "btcw": 0,
            "gbtc": 0,
            "btc": 82.9
          }
        },
        {
          "date": "2025-03-25",
          "flows": {
            "ibit": 42,
            "fbtc": 0,
            "bitb": -10.1,
            "arkb": 0,
            "btco": 0,
            "ezbc": 0,
            "brrr": 0,
            "hodl": 0,
            "btcw": -5.1,
            "gbtc": 0,
            "btc": 0
          }
        },
        {
          "date": "2025-03-26",
          "flows": {
            "ibit": 107.9,
            "fbtc": 0,
            "bitb": -18.3,
            "arkb": 0,
            "btco": 0,
            "ezbc": 0,
            "brrr": 0,
            "hodl": 0,
            "btcw": 0,
            "gbtc": 0,
            "btc": 0
          }
        },
        {
          "date": "2025-03-27",
          "flows": {
            "ibit": 4,
            "fbtc": 97.1,
            "bitb": 0,
            "arkb": 0,
            "btco": -7,
            "ezbc": 0,
            "brrr": -7.3,
            "hodl": 0,
            "btcw": -5.1,
            "gbtc": 0,
            "btc": 97.1
          }
        },
        {
          "date": "2025-03-28",
          "flows": {
            "ibit": 0,
            "fbtc": -93.2,
            "bitb": 0,
            "arkb": 0,
            "btco": 0,
            "ezbc": 0,
            "brrr": -1.7,
            "hodl": 0,
            "btcw": 0,
            "gbtc": 0,
            "btc": -93.2
          }
        },
        {
          "date": "2025-03-31",
          "flows": {
            "ibit": 15.1,
            "fbtc": 0,
            "bitb": -19.9,
            "arkb": -23.2,
            "btco": 0,
            "ezbc": 0,
            "brrr": -10.6,
            "hodl": 0,
            "btcw": -32.6,
            "gbtc": 0,
            "btc": 0
          }
        },
        {
          "date": "2025-04-01",
          "flows": {
            "ibit": 0,
            "fbtc": -85.4,
            "bitb": 24.5,
            "arkb": -87.4,
            "btco": 0,
            "ezbc": 7.4,
            "brrr": 0,
            "hodl": 0,
            "btcw": -6.8,
            "gbtc": -10.1,
            "btc": -85.4
          }
        },
        {
          "date": "2025-04-02",
          "flows": {
            "ibit": -115.9,
            "fbtc": 118.8,
            "bitb": 33.4,
            "arkb": 130.2,
            "btco": 0,
            "ezbc": 10,
            "brrr": 2.7,
            "hodl": 7.3,
            "btcw": 0,
            "gbtc": 0,
            "btc": 118.8
          }
        },
        {
          "date": "2025-04-03",
          "flows": {
            "ibit": 65.3,
            "fbtc": -23.3,
            "bitb": -44.2,
            "arkb": -20,
            "btco": 0,
            "ezbc": 0,
            "brrr": 0,
            "hodl": -12.2,
            "btcw": -5.2,
            "gbtc": -60.2,
            "btc": -23.3
          }
        },
        {
          "date": "2025-04-04",
          "flows": {
            "ibit": 0,
            "fbtc": 0,
            "bitb": -17.9,
            "arkb": -21.8,
            "btco": 0,
            "ezbc": 0,
            "brrr": 0,
            "hodl": 0,
            "btcw": 0,
            "gbtc": -25.2,
            "btc": 0
          }
        },
        {
          "date": "2025-04-07",
          "flows": {
            "ibit": 0,
            "fbtc": 0,
            "bitb": 0,
            "arkb": -4.7,
            "btco": -12.9,
            "ezbc": 0,
            "brrr": -5.3,
            "hodl": -6.1,
            "btcw": -6.2,
            "gbtc": -74,
            "btc": 0
          }
        },
        {
          "date": "2025-04-08",
          "flows": {
            "ibit": -252.9,
            "fbtc": 0,
            "bitb": -21.7,
            "arkb": -19.9,
            "btco": -6.9,
            "ezbc": -8.9,
            "brrr": -1.7,
            "hodl": 0,
            "btcw": 0,
            "gbtc": -8.5,
            "btc": 0
          }
        },
        {
          "date": "2025-04-09",
          "flows": {
            "ibit": -89.7,
            "fbtc": 0,
            "bitb": 6.7,
            "arkb": 0,
            "btco": 0,
            "ezbc": 0,
            "brrr": 0,
            "hodl": -4.7,
            "btcw": -5.7,
            "gbtc": -33.8,
            "btc": 0
          }
        },
        {
          "date": "2025-04-10",
          "flows": {
            "ibit": 0,
            "fbtc": -74.6,
            "bitb": -10.8,
            "arkb": -12.7,
            "btco": -7.5,
            "ezbc": -9.2,
            "brrr": 0,
            "hodl": 0,
            "btcw": 0,
            "gbtc": -44.6,
            "btc": -74.6
          }
        },
        {
          "date": "2025-04-11",
          "flows": {
            "ibit": 0,
            "fbtc": 0,
            "bitb": -12.3,
            "arkb": 11.3,
            "btco": 0,
            "ezbc": 0,
            "brrr": 0,
            "hodl": 0,
            "btcw": 0,
            "gbtc": 0,
            "btc": 0
          }
        },
        {
          "date": "2025-04-14",
          "flows": {
            "ibit": 36.7,
            "fbtc": -35.2,
            "bitb": 0,
            "arkb": 0,
            "btco": 0,
            "ezbc": 0,
            "brrr": 0,
            "hodl": 0,
            "btcw": 0,
            "gbtc": 0,
            "btc": -35.2
          }
        },
        {
          "date": "2025-04-15",
          "flows": {
            "ibit": 38.2,
            "fbtc": 0,
            "bitb": 11,
            "arkb": 13.4,
            "btco": 0,
            "ezbc": 4.9,
            "brrr": 0,
            "hodl": 0,
            "btcw": 0,
            "gbtc": 0,
            "btc": 0
          }
        },
        {
          "date": "2025-04-16",
          "flows": {
            "ibit": 30.6,
            "fbtc": -113.8,
            "bitb": 12.8,
            "arkb": -113.2,
            "btco": 6.7,
            "ezbc": 0,
            "brrr": 1.3,
            "hodl": 2.4,
            "btcw": 0,
            "gbtc": 0,
            "btc": -113.8
          }
        },
        {
          "date": "2025-04-17",
          "flows": {
            "ibit": 81,
            "fbtc": 25.9,
            "bitb": 0,
            "arkb": 0,
            "btco": 0,
            "ezbc": 0,
            "brrr": 0,
            "hodl": 0,
            "btcw": 0,
            "gbtc": 0,
            "btc": 25.9
          }
        },
        {
          "date": "2025-04-21",
          "flows": {
            "ibit": 41.6,
            "fbtc": 87.6,
            "bitb": 45.1,
            "arkb": 116.1,
            "btco": 0,
            "ezbc": 10.1,
            "brrr": 6.1,
            "hodl": 11.7,
            "btcw": 0,
            "gbtc": 36.6,
            "btc": 87.6
          }
        },
        {
          "date": "2025-04-22",
          "flows": {
            "ibit": 193.5,
            "fbtc": 253.8,
            "bitb": 76.7,
            "arkb": 267.1,
            "btco": 18.3,
            "ezbc": 10.6,
            "brrr": 23.8,
            "hodl": 6.5,
            "btcw": 0,
            "gbtc": 65.1,
            "btc": 253.8
          }
        },
        {
          "date": "2025-04-23",
          "flows": {
            "ibit": 643.2,
            "fbtc": 124.4,
            "bitb": -15.2,
            "arkb": 129.5,
            "btco": 0,
            "ezbc": 0,
            "brrr": 0,
            "hodl": 5.3,
            "btcw": 0,
            "gbtc": 0,
            "btc": 124.4
          }
        },
        {
          "date": "2025-04-24",
          "flows": {
            "ibit": 327.3,
            "fbtc": 0,
            "bitb": 10.2,
            "arkb": 97,
            "btco": 7.5,
            "ezbc": 0,
            "brrr": 0,
            "hodl": 0,
            "btcw": 0,
            "gbtc": 0,
            "btc": 0
          }
        },
        {
          "date": "2025-04-25",
          "flows": {
            "ibit": 240.1,
            "fbtc": 108,
            "bitb": 0,
            "arkb": 11.4,
            "btco": 0,
            "ezbc": 0,
            "brrr": 0,
            "hodl": 8.1,
            "btcw": 0,
            "gbtc": -7.5,
            "btc": 108
          }
        },
        {
          "date": "2025-04-28",
          "flows": {
            "ibit": 970.9,
            "fbtc": -86.9,
            "bitb": -21.1,
            "arkb": -226.3,
            "btco": 0,
            "ezbc": 0,
            "brrr": 0,
            "hodl": -2.7,
            "btcw": 0,
            "gbtc": -42.7,
            "btc": -86.9
          }
        },
        {
          "date": "2025-04-29",
          "flows": {
            "ibit": 216.7,
            "fbtc": -6.2,
            "bitb": -24.4,
            "arkb": -13.3,
            "btco": 0,
            "ezbc": 0,
            "brrr": 0,
            "hodl": 0,
            "btcw": 0,
            "gbtc": 0,
            "btc": -6.2
          }
        },
        {
          "date": "2025-04-30",
          "flows": {
            "ibit": 267,
            "fbtc": -137.5,
            "bitb": -23,
            "arkb": -130.8,
            "btco": 0,
            "ezbc": 0,
            "brrr": 0,
            "hodl": 0,
            "btcw": 0,
            "gbtc": -32,
            "btc": -137.5
          }
        },
        {
          "date": "2025-05-01",
          "flows": {
            "ibit": 351.4,
            "fbtc": 29.5,
            "bitb": 38.4,
            "arkb": -87.2,
            "btco": 10.6,
            "ezbc": 0,
            "brrr": 0,
            "hodl": 21.9,
            "btcw": 0,
            "gbtc": 16,
            "btc": 29.5
          }
        },
        {
          "date": "2025-05-02",
          "flows": {
            "ibit": 674.9,
            "fbtc": 0,
            "bitb": 0,
            "arkb": 0,
            "btco": 0,
            "ezbc": 0,
            "brrr": 0,
            "hodl": 0,
            "btcw": 0,
            "gbtc": 0,
            "btc": 0
          }
        },
        {
          "date": "2025-05-05",
          "flows": {
            "ibit": 531.2,
            "fbtc": -57.8,
            "bitb": -22.7,
            "arkb": -6.1,
            "btco": 0,
            "ezbc": -2.7,
            "brrr": 0,
            "hodl": 0,
            "btcw": 0,
            "gbtc": -16.4,
            "btc": -57.8
          }
        },
        {
          "date": "2025-05-06",
          "flows": {
            "ibit": 36.7,
            "fbtc": 0,
            "bitb": 0,
            "arkb": -16.1,
            "btco": 0,
            "ezbc": -8.3,
            "brrr": 0,
            "hodl": -8.1,
            "btcw": 0,
            "gbtc": -89.9,
            "btc": 0
          }
        },
        {
          "date": "2025-05-07",
          "flows": {
            "ibit": 37.2,
            "fbtc": 39.9,
            "bitb": 10.5,
            "arkb": 54.7,
            "btco": 0,
            "ezbc": 0,
            "brrr": 0,
            "hodl": 0,
            "btcw": 0,
            "gbtc": 0,
            "btc": 39.9
          }
        },
        {
          "date": "2025-05-08",
          "flows": {
            "ibit": 69,
            "fbtc": 35.3,
            "bitb": 0,
            "arkb": 13.1,
            "btco": 0,
            "ezbc": 0,
            "brrr": 0,
            "hodl": 0,
            "btcw": 0,
            "gbtc": 0,
            "btc": 35.3
          }
        },
        {
          "date": "2025-05-09",
          "flows": {
            "ibit": 356.2,
            "fbtc": 45,
            "bitb": -14.6,
            "arkb": 0,
            "btco": 0,
            "ezbc": 0,
            "brrr": 0,
            "hodl": 13.1,
            "btcw": 0,
            "gbtc": -65.2,
            "btc": 45
          }
        },
        {
          "date": "2025-05-12",
          "flows": {
            "ibit": 69.4,
            "fbtc": -11.1,
            "bitb": -17.7,
            "arkb": 0,
            "btco": -2.5,
            "ezbc": 0,
            "brrr": 0,
            "hodl": 0,
            "btcw": 0,
            "gbtc": -32.9,
            "btc": -11.1
          }
        },
        {
          "date": "2025-05-13",
          "flows": {
            "ibit": 0,
            "fbtc": -91.4,
            "bitb": 0,
            "arkb": 0,
            "btco": 0,
            "ezbc": 0,
            "brrr": 0,
            "hodl": 0,
            "btcw": 0,
            "gbtc": 0,
            "btc": -91.4
          }
        },
        {
          "date": "2025-05-14",
          "flows": {
            "ibit": 232.9,
            "fbtc": 36.1,
            "bitb": 2.8,
            "arkb": 5.2,
            "btco": 0,
            "ezbc": 0,
            "brrr": 0,
            "hodl": 7.3,
            "btcw": 0,
            "gbtc": 0,
            "btc": 36.1
          }
        },
        {
          "date": "2025-05-15",
          "flows": {
            "ibit": 409.7,
            "fbtc": -123.7,
            "bitb": 0,
            "arkb": -132,
            "btco": 0,
            "ezbc": 0,
            "brrr": 0,
            "hodl": 0,
            "btcw": 0,
            "gbtc": -39.1,
            "btc": -123.7
          }
        },
        {
          "date": "2025-05-16",
          "flows": {
            "ibit": 129.7,
            "fbtc": 67.9,
            "bitb": 0,
            "arkb": 58,
            "btco": 0,
            "ezbc": 0,
            "brrr": 0,
            "hodl": 0,
            "btcw": 0,
            "gbtc": 0,
            "btc": 67.9
          }
        },
        {
          "date": "2025-05-19",
          "flows": {
            "ibit": 305.9,
            "fbtc": 188.1,
            "bitb": 16,
            "arkb": 155.3,
            "btco": -5.3,
            "ezbc": 0,
            "brrr": 0,
            "hodl": 7.4,
            "btcw": 0,
            "gbtc": 0,
            "btc": 188.1
          }
        },
        {
          "date": "2025-05-20",
          "flows": {
            "ibit": 287.5,
            "fbtc": 23.3,
            "bitb": 5.8,
            "arkb": 6.4,
            "btco": 0,
            "ezbc": 0,
            "brrr": 0,
            "hodl": 0,
            "btcw": 0,
            "gbtc": 0,
            "btc": 23.3
          }
        },
        {
          "date": "2025-05-21",
          "flows": {
            "ibit": 530.6,
            "fbtc": 23.5,
            "bitb": 20.5,
            "arkb": 4.3,
            "btco": 0,
            "ezbc": 0,
            "brrr": 0,
            "hodl": 6.1,
            "btcw": 0,
            "gbtc": 0,
            "btc": 23.5
          }
        },
        {
          "date": "2025-05-22",
          "flows": {
            "ibit": 877.2,
            "fbtc": 48.7,
            "bitb": 0,
            "arkb": 8.9,
            "btco": 0,
            "ezbc": 0,
            "brrr": 0,
            "hodl": 0,
            "btcw": 0,
            "gbtc": 0,
            "btc": 48.7
          }
        },
        {
          "date": "2025-05-23",
          "flows": {
            "ibit": 430.8,
            "fbtc": -73.7,
            "bitb": 0,
            "arkb": -73.9,
            "btco": 0,
            "ezbc": 0,
            "brrr": 0,
            "hodl": 17.7,
            "btcw": 0,
            "gbtc": -89.2,
            "btc": -73.7
          }
        },
        {
          "date": "2025-05-27",
          "flows": {
            "ibit": 409.3,
            "fbtc": -4.8,
            "bitb": 1.8,
            "arkb": -38.3,
            "btco": 0,
            "ezbc": 0,
            "brrr": 0.5,
            "hodl": 7.8,
            "btcw": 0,
            "gbtc": -26.9,
            "btc": -4.8
          }
        },
        {
          "date": "2025-05-28",
          "flows": {
            "ibit": 481,
            "fbtc": -14,
            "bitb": 0,
            "arkb": -34.3,
            "btco": 0,
            "ezbc": 0,
            "brrr": 0,
            "hodl": 0,
            "btcw": 0,
            "gbtc": 0,
            "btc": -14
          }
        },
        {
          "date": "2025-05-29",
          "flows": {
            "ibit": 125.1,
            "fbtc": -166.3,
            "bitb": -70.8,
            "arkb": -89.2,
            "btco": -20,
            "ezbc": -6.1,
            "brrr": 0,
            "hodl": -12,
            "btcw": 0,
            "gbtc": -107.5,
            "btc": -166.3
          }
        },
        {
          "date": "2025-05-30",
          "flows": {
            "ibit": -430.8,
            "fbtc": -13.7,
            "bitb": -35.3,
            "arkb": -120.1,
            "btco": 0,
            "ezbc": 0,
            "brrr": 0,
            "hodl": 0,
            "btcw": 0,
            "gbtc": 0,
            "btc": -13.7
          }
        },
        {
          "date": "2025-06-02",
          "flows": {
            "ibit": -130.4,
            "fbtc": -50.1,
            "bitb": 3.4,
            "arkb": -73.9,
            "btco": 0,
            "ezbc": 0,
            "brrr": 0,
            "hodl": 0,
            "btcw": 0,
            "gbtc": -16.5,
            "btc": -50.1
          }
        },
        {
          "date": "2025-06-03",
          "flows": {
            "ibit": 58,
            "fbtc": 136.8,
            "bitb": 14.5,
            "arkb": 139.9,
            "btco": 0,
            "ezbc": 0,
            "brrr": 0,
            "hodl": 18.8,
            "btcw": 0,
            "gbtc": 0,
            "btc": 136.8
          }
        },
        {
          "date": "2025-06-04",
          "flows": {
            "ibit": 284,
            "fbtc": -197,
            "bitb": 0,
            "arkb": 0,
            "btco": 0,
            "ezbc": 0,
            "brrr": 0,
            "hodl": 0,
            "btcw": 0,
            "gbtc": 0,
            "btc": -197
          }
        },
        {
          "date": "2025-06-05",
          "flows": {
            "ibit": 0,
            "fbtc": -80.2,
            "bitb": -36.7,
            "arkb": -102,
            "btco": -12.2,
            "ezbc": 0,
            "brrr": 0,
            "hodl": -6.5,
            "btcw": 0,
            "gbtc": -24.1,
            "btc": -80.2
          }
        },
        {
          "date": "2025-06-06",
          "flows": {
            "ibit": -130.5,
            "fbtc": 22.8,
            "bitb": 31.8,
            "arkb": 11.5,
            "btco": 0,
            "ezbc": 0,
            "brrr": 0,
            "hodl": 7.4,
            "btcw": 0,
            "gbtc": 0,
            "btc": 22.8
          }
        },
        {
          "date": "2025-06-09",
          "flows": {
            "ibit": 120.9,
            "fbtc": 173,
            "bitb": 68.5,
            "arkb": 10.8,
            "btco": 0,
            "ezbc": 0,
            "brrr": 0,
            "hodl": 7.7,
            "btcw": 0,
            "gbtc": 0,
            "btc": 173
          }
        },
        {
          "date": "2025-06-10",
          "flows": {
            "ibit": 336.7,
            "fbtc": 67.1,
            "bitb": -0.6,
            "arkb": 20.3,
            "btco": 7.7,
            "ezbc": 0,
            "brrr": 0,
            "hodl": 0,
            "btcw": 0,
            "gbtc": 0,
            "btc": 67.1
          }
        },
        {
          "date": "2025-06-11",
          "flows": {
            "ibit": 131,
            "fbtc": 11.9,
            "bitb": 0,
            "arkb": 0,
            "btco": 0,
            "ezbc": 6.3,
            "brrr": 0,
            "hodl": 15.4,
            "btcw": 0,
            "gbtc": 0,
            "btc": 11.9
          }
        },
        {
          "date": "2025-06-12",
          "flows": {
            "ibit": 288.3,
            "fbtc": -197.2,
            "bitb": 0,
            "arkb": -10.7,
            "btco": 0,
            "ezbc": 0,
            "brrr": 0,
            "hodl": 0,
            "btcw": 0,
            "gbtc": 5.9,
            "btc": -197.2
          }
        },
        {
          "date": "2025-06-13",
          "flows": {
            "ibit": 239,
            "fbtc": 25.2,
            "bitb": 14.9,
            "arkb": 21,
            "btco": 0,
            "ezbc": 0,
            "brrr": 0,
            "hodl": 6,
            "btcw": 0,
            "gbtc": 9.1,
            "btc": 25.2
          }
        },
        {
          "date": "2025-06-16",
          "flows": {
            "ibit": 266.6,
            "fbtc": 83,
            "bitb": 41.4,
            "arkb": 3.6,
            "btco": 0,
            "ezbc": 0,
            "brrr": 0,
            "hodl": 0,
            "btcw": 0,
            "gbtc": 12.8,
            "btc": 83
          }
        },
        {
          "date": "2025-06-17",
          "flows": {
            "ibit": 639.2,
            "fbtc": -208.5,
            "bitb": -22.8,
            "arkb": -191.4,
            "btco": 0,
            "ezbc": 0,
            "brrr": 0,
            "hodl": 0,
            "btcw": 0,
            "gbtc": 0,
            "btc": -208.5
          }
        },
        {
          "date": "2025-06-18",
          "flows": {
            "ibit": 278.9,
            "fbtc": 104.4,
            "bitb": 11.3,
            "arkb": 0,
            "btco": 0,
            "ezbc": 0,
            "brrr": 0,
            "hodl": 0,
            "btcw": 0,
            "gbtc": -16.4,
            "btc": 104.4
          }
        },
        {
          "date": "2025-06-20",
          "flows": {
            "ibit": 46.9,
            "fbtc": -40.5,
            "bitb": 0,
            "arkb": 0,
            "btco": 0,
            "ezbc": 0,
            "brrr": 0,
            "hodl": 0,
            "btcw": 0,
            "gbtc": 0,
            "btc": -40.5
          }
        },
        {
          "date": "2025-06-23",
          "flows": {
            "ibit": 217.6,
            "fbtc": 105.7,
            "bitb": 14.6,
            "arkb": 2.1,
            "btco": 6.2,
            "ezbc": 0,
            "brrr": 0,
            "hodl": 0,
            "btcw": 0,
            "gbtc": -5.7,
            "btc": 105.7
          }
        },
        {
          "date": "2025-06-24",
          "flows": {
            "ibit": 436.3,
            "fbtc": 85.2,
            "bitb": 9.8,
            "arkb": 43.8,
            "btco": 0,
            "ezbc": 0,
            "brrr": 0,
            "hodl": 6,
            "btcw": 0,
            "gbtc": 0,
            "btc": 85.2
          }
        },
        {
          "date": "2025-06-25",
          "flows": {
            "ibit": 340.3,
            "fbtc": 115.2,
            "bitb": 12.9,
            "arkb": 70.2,
            "btco": 0,
            "ezbc": 0,
            "brrr": 0,
            "hodl": 9.1,
            "btcw": 0,
            "gbtc": 0,
            "btc": 115.2
          }
        },
        {
          "date": "2025-06-26",
          "flows": {
            "ibit": 163.7,
            "fbtc": 32.9,
            "bitb": 25.2,
            "arkb": 1.8,
            "btco": 0,
            "ezbc": 3.1,
            "brrr": 0,
            "hodl": 0,
            "btcw": 0,
            "gbtc": 0,
            "btc": 32.9
          }
        },
        {
          "date": "2025-06-27",
          "flows": {
            "ibit": 153,
            "fbtc": 165.5,
            "bitb": 11.6,
            "arkb": 150.3,
            "btco": 3.7,
            "ezbc": 3.1,
            "brrr": 0,
            "hodl": 6,
            "btcw": 0,
            "gbtc": 0,
            "btc": 165.5
          }
        },
        {
          "date": "2025-06-30",
          "flows": {
            "ibit": 112.3,
            "fbtc": 0,
            "bitb": 0,
            "arkb": -10.2,
            "btco": 0,
            "ezbc": 0,
            "brrr": 0,
            "hodl": 0,
            "btcw": 0,
            "gbtc": 0,
            "btc": 0
          }
        },
        {
          "date": "2025-07-01",
          "flows": {
            "ibit": 0,
            "fbtc": -172.7,
            "bitb": -23,
            "arkb": -27,
            "btco": 0,
            "ezbc": 0,
            "brrr": 0,
            "hodl": 0,
            "btcw": 0,
            "gbtc": -119.5,
            "btc": -172.7
          }
        },
        {
          "date": "2025-07-02",
          "flows": {
            "ibit": 0,
            "fbtc": 184,
            "bitb": 64.9,
            "arkb": 83,
            "btco": 9.9,
            "ezbc": 9.5,
            "brrr": 0,
            "hodl": 5.4,
            "btcw": 0,
            "gbtc": 34.6,
            "btc": 184
          }
        },
        {
          "date": "2025-07-03",
          "flows": {
            "ibit": 224.5,
            "fbtc": 237.1,
            "bitb": 15.5,
            "arkb": 114.2,
            "btco": 0,
            "ezbc": 0,
            "brrr": 0,
            "hodl": 4.7,
            "btcw": 0,
            "gbtc": 0,
            "btc": 237.1
          }
        },
        {
          "date": "2025-07-07",
          "flows": {
            "ibit": 164.6,
            "fbtc": 66,
            "bitb": 0,
            "arkb": -10.1,
            "btco": 0,
            "ezbc": 0,
            "brrr": 0,
            "hodl": 0,
            "btcw": 0,
            "gbtc": -10.2,
            "btc": 66
          }
        },
        {
          "date": "2025-07-08",
          "flows": {
            "ibit": 66.8,
            "fbtc": 4.8,
            "bitb": 0,
            "arkb": 0,
            "btco": 0,
            "ezbc": 0,
            "brrr": 3.7,
            "hodl": 0,
            "btcw": 0,
            "gbtc": 0,
            "btc": 4.8
          }
        },
        {
          "date": "2025-07-09",
          "flows": {
            "ibit": 125.6,
            "fbtc": 4.8,
            "bitb": 3,
            "arkb": 57,
            "btco": 9.5,
            "ezbc": 0,
            "brrr": 0,
            "hodl": 0,
            "btcw": 0,
            "gbtc": 0,
            "btc": 4.8
          }
        },
        {
          "date": "2025-07-10",
          "flows": {
            "ibit": 448.5,
            "fbtc": 324.3,
            "bitb": 77.2,
            "arkb": 268.7,
            "btco": 0,
            "ezbc": 0,
            "brrr": 0,
            "hodl": 15.2,
            "btcw": 0,
            "gbtc": -40.2,
            "btc": 324.3
          }
        },
        {
          "date": "2025-07-11",
          "flows": {
            "ibit": 953.5,
            "fbtc": 0,
            "bitb": 6.4,
            "arkb": 23.5,
            "btco": 5.3,
            "ezbc": 0,
            "brrr": 0,
            "hodl": 20,
            "btcw": 0,
            "gbtc": 0,
            "btc": 0
          }
        },
        {
          "date": "2025-07-14",
          "flows": {
            "ibit": 394.7,
            "fbtc": -26.1,
            "bitb": 7.2,
            "arkb": -99.6,
            "btco": 0,
            "ezbc": 0,
            "brrr": 0,
            "hodl": 8.5,
            "btcw": 0,
            "gbtc": 0,
            "btc": -26.1
          }
        },
        {
          "date": "2025-07-15",
          "flows": {
            "ibit": 416.3,
            "fbtc": -22.9,
            "bitb": 12.7,
            "arkb": -6.2,
            "btco": 0,
            "ezbc": 6.8,
            "brrr": 0,
            "hodl": 19,
            "btcw": 0,
            "gbtc": -41.2,
            "btc": -22.9
          }
        },
        {
          "date": "2025-07-16",
          "flows": {
            "ibit": 763.9,
            "fbtc": 10.4,
            "bitb": 0,
            "arkb": 19.8,
            "btco": 0,
            "ezbc": 0,
            "brrr": 0,
            "hodl": 0,
            "btcw": 0,
            "gbtc": 0,
            "btc": 10.4
          }
        },
        {
          "date": "2025-07-17",
          "flows": {
            "ibit": 497.3,
            "fbtc": 7.8,
            "bitb": 0,
            "arkb": 0,
            "btco": 7.1,
            "ezbc": 0,
            "brrr": 0,
            "hodl": 5.1,
            "btcw": 0,
            "gbtc": 0,
            "btc": 7.8
          }
        },
        {
          "date": "2025-07-18",
          "flows": {
            "ibit": 496.8,
            "fbtc": -17.9,
            "bitb": -1.9,
            "arkb": -33.6,
            "btco": 0,
            "ezbc": 0,
            "brrr": 0,
            "hodl": -1.7,
            "btcw": 3.1,
            "gbtc": -81.3,
            "btc": -17.9
          }
        },
        {
          "date": "2025-07-21",
          "flows": {
            "ibit": 0,
            "fbtc": -12.8,
            "bitb": -1.9,
            "arkb": -77.5,
            "btco": 0,
            "ezbc": 0,
            "brrr": 0,
            "hodl": -2.5,
            "btcw": 0,
            "gbtc": -36.7,
            "btc": -12.8
          }
        },
        {
          "date": "2025-07-22",
          "flows": {
            "ibit": 0,
            "fbtc": 0,
            "bitb": -42.3,
            "arkb": -33.2,
            "btco": 0,
            "ezbc": 0,
            "brrr": 0,
            "hodl": 0,
            "btcw": 0,
            "gbtc": 7.5,
            "btc": 0
          }
        },
        {
          "date": "2025-07-23",
          "flows": {
            "ibit": 142.6,
            "fbtc": -227.2,
            "bitb": -1.9,
            "arkb": -9.8,
            "btco": 0,
            "ezbc": 0,
            "brrr": 0,
            "hodl": 0,
            "btcw": 0,
            "gbtc": 0,
            "btc": -227.2
          }
        },
        {
          "date": "2025-07-24",
          "flows": {
            "ibit": 32.5,
            "fbtc": 106.6,
            "bitb": 29.8,
            "arkb": 0,
            "btco": 0,
            "ezbc": 3.5,
            "brrr": 0,
            "hodl": 46.4,
            "btcw": 0,
            "gbtc": 0,
            "btc": 106.6
          }
        },
        {
          "date": "2025-07-25",
          "flows": {
            "ibit": 92.8,
            "fbtc": 10.2,
            "bitb": 21,
            "arkb": 30.3,
            "btco": 0,
            "ezbc": 0,
            "brrr": 0,
            "hodl": 18.2,
            "btcw": 0,
            "gbtc": -50.5,
            "btc": 10.2
          }
        },
        {
          "date": "2025-07-28",
          "flows": {
            "ibit": 147.4,
            "fbtc": 30.9,
            "bitb": -14.8,
            "arkb": -17.4,
            "btco": 0,
            "ezbc": 0,
            "brrr": 0,
            "hodl": 0,
            "btcw": 0,
            "gbtc": 0,
            "btc": 30.9
          }
        },
        {
          "date": "2025-07-29",
          "flows": {
            "ibit": 157.6,
            "fbtc": 0,
            "bitb": -26.2,
            "arkb": -8.2,
            "btco": 0,
            "ezbc": 0,
            "brrr": 0,
            "hodl": 5.8,
            "btcw": 0,
            "gbtc": -49,
            "btc": 0
          }
        },
        {
          "date": "2025-07-30",
          "flows": {
            "ibit": 34.4,
            "fbtc": 0,
            "bitb": 12.7,
            "arkb": 0,
            "btco": 0,
            "ezbc": 0,
            "brrr": 0,
            "hodl": 0,
            "btcw": 0,
            "gbtc": 0,
            "btc": 0
          }
        },
        {
          "date": "2025-07-31",
          "flows": {
            "ibit": 18.6,
            "fbtc": -53.6,
            "bitb": 0,
            "arkb": -89.9,
            "btco": 3.5,
            "ezbc": 6.8,
            "brrr": 0,
            "hodl": 3.3,
            "btcw": 0,
            "gbtc": -9.2,
            "btc": -53.6
          }
        },
        {
          "date": "2025-08-01",
          "flows": {
            "ibit": -2.6,
            "fbtc": -331.4,
            "bitb": -38.3,
            "arkb": -327.9,
            "btco": -5.1,
            "ezbc": -6.6,
            "brrr": 0,
            "hodl": 0,
            "btcw": 0,
            "gbtc": -66.8,
            "btc": -331.4
          }
        },
        {
          "date": "2025-08-04",
          "flows": {
            "ibit": -292.2,
            "fbtc": -40.1,
            "bitb": 18.7,
            "arkb": 0,
            "btco": 0,
            "ezbc": 0,
            "brrr": 0,
            "hodl": 0,
            "btcw": 0,
            "gbtc": -9.9,
            "btc": -40.1
          }
        },
        {
          "date": "2025-08-05",
          "flows": {
            "ibit": -77.4,
            "fbtc": -99.1,
            "bitb": 0,
            "arkb": 0,
            "btco": 0,
            "ezbc": 0,
            "brrr": 0,
            "hodl": 0,
            "btcw": 0,
            "gbtc": -19.7,
            "btc": -99.1
          }
        },
        {
          "date": "2025-08-06",
          "flows": {
            "ibit": 41.9,
            "fbtc": 10.1,
            "bitb": 26.4,
            "arkb": -5.4,
            "btco": 0,
            "ezbc": 0,
            "brrr": 0,
            "hodl": 4.1,
            "btcw": 0,
            "gbtc": 14.5,
            "btc": 10.1
          }
        },
        {
          "date": "2025-08-07",
          "flows": {
            "ibit": 156.6,
            "fbtc": 43.4,
            "bitb": 17.2,
            "arkb": -0.4,
            "btco": 0,
            "ezbc": 3.4,
            "brrr": 0,
            "hodl": 21.5,
            "btcw": 0,
            "gbtc": 18.5,
            "btc": 43.4
          }
        },
        {
          "date": "2025-08-08",
          "flows": {
            "ibit": 360,
            "fbtc": 30.5,
            "bitb": 0,
            "arkb": 0,
            "btco": 0,
            "ezbc": 0,
            "brrr": 0,
            "hodl": 0,
            "btcw": 0,
            "gbtc": 0,
            "btc": 30.5
          }
        },
        {
          "date": "2025-08-11",
          "flows": {
            "ibit": 138.2,
            "fbtc": 13,
            "bitb": 5.2,
            "arkb": 0,
            "btco": 0,
            "ezbc": 0,
            "brrr": 0,
            "hodl": 0,
            "btcw": 0,
            "gbtc": 7.5,
            "btc": 13
          }
        },
        {
          "date": "2025-08-12",
          "flows": {
            "ibit": 111.4,
            "fbtc": 0,
            "bitb": 0,
            "arkb": -23.9,
            "btco": 0,
            "ezbc": 0,
            "brrr": 0,
            "hodl": 0,
            "btcw": 0,
            "gbtc": -21.6,
            "btc": 0
          }
        },
        {
          "date": "2025-08-13",
          "flows": {
            "ibit": 0,
            "fbtc": 26.7,
            "bitb": 7.3,
            "arkb": 36.6,
            "btco": 4.9,
            "ezbc": 0,
            "brrr": 0,
            "hodl": 0,
            "btcw": 0,
            "gbtc": 0,
            "btc": 26.7
          }
        },
        {
          "date": "2025-08-14",
          "flows": {
            "ibit": 523.7,
            "fbtc": -113.5,
            "bitb": -30.9,
            "arkb": -149.9,
            "btco": 0,
            "ezbc": 0,
            "brrr": 0,
            "hodl": -5.9,
            "btcw": 0,
            "gbtc": 0,
            "btc": -113.5
          }
        },
        {
          "date": "2025-08-15",
          "flows": {
            "ibit": 114.4,
            "fbtc": 0,
            "bitb": 0,
            "arkb": -46.7,
            "btco": 0,
            "ezbc": 0,
            "brrr": 0,
            "hodl": 0,
            "btcw": 0,
            "gbtc": -81.8,
            "btc": 0
          }
        },
        {
          "date": "2025-08-18",
          "flows": {
            "ibit": -68.7,
            "fbtc": 0,
            "bitb": 12.7,
            "arkb": -65.7,
            "btco": 0,
            "ezbc": 0,
            "brrr": 0,
            "hodl": 0,
            "btcw": 0,
            "gbtc": 0,
            "btc": 0
          }
        },
        {
          "date": "2025-08-19",
          "flows": {
            "ibit": 0,
            "fbtc": -246.9,
            "bitb": -86.8,
            "arkb": -63.3,
            "btco": 0,
            "ezbc": -3.3,
            "brrr": 0,
            "hodl": 0,
            "btcw": 0,
            "gbtc": -115.5,
            "btc": -246.9
          }
        },
        {
          "date": "2025-08-20",
          "flows": {
            "ibit": -220,
            "fbtc": -7.5,
            "bitb": 0.6,
            "arkb": -75.7,
            "btco": 0,
            "ezbc": 0,
            "brrr": -4.3,
            "hodl": 0,
            "btcw": 0,
            "gbtc": -9,
            "btc": -7.5
          }
        },
        {
          "date": "2025-08-21",
          "flows": {
            "ibit": -127.5,
            "fbtc": -31.8,
            "bitb": 0,
            "arkb": -43.3,
            "btco": 0,
            "ezbc": 3.2,
            "brrr": 0,
            "hodl": 0,
            "btcw": 0,
            "gbtc": 0,
            "btc": -31.8
          }
        },
        {
          "date": "2025-08-22",
          "flows": {
            "ibit": -198.8,
            "fbtc": 50.9,
            "bitb": 12.7,
            "arkb": 65.7,
            "btco": 0,
            "ezbc": 13.5,
            "brrr": 0,
            "hodl": 26.4,
            "btcw": 0,
            "gbtc": 6.4,
            "btc": 50.9
          }
        },
        {
          "date": "2025-08-25",
          "flows": {
            "ibit": 63.4,
            "fbtc": 65.6,
            "bitb": 15.2,
            "arkb": 61.2,
            "btco": 0,
            "ezbc": 0,
            "brrr": 0,
            "hodl": 6.3,
            "btcw": 0,
            "gbtc": 0,
            "btc": 65.6
          }
        },
        {
          "date": "2025-08-26",
          "flows": {
            "ibit": 45.3,
            "fbtc": 14.5,
            "bitb": 9,
            "arkb": 4.1,
            "btco": 0,
            "ezbc": 0,
            "brrr": 0,
            "hodl": 3.9,
            "btcw": 0,
            "gbtc": 0,
            "btc": 14.5
          }
        },
        {
          "date": "2025-08-27",
          "flows": {
            "ibit": 50.9,
            "fbtc": 14.7,
            "bitb": -3,
            "arkb": 5.6,
            "btco": 6.7,
            "ezbc": 6.5,
            "brrr": 0,
            "hodl": 0,
            "btcw": 0,
            "gbtc": 0,
            "btc": 14.7
          }
        },
        {
          "date": "2025-08-28",
          "flows": {
            "ibit": 63.7,
            "fbtc": 4.9,
            "bitb": 25,
            "arkb": 79.8,
            "btco": 0,
            "ezbc": 0,
            "brrr": 0,
            "hodl": 0,
            "btcw": 0,
            "gbtc": 0,
            "btc": 4.9
          }
        },
        {
          "date": "2025-08-29",
          "flows": {
            "ibit": 24.6,
            "fbtc": -66.2,
            "bitb": 0,
            "arkb": -72.1,
            "btco": 0,
            "ezbc": 0,
            "brrr": 0,
            "hodl": 0,
            "btcw": 2.3,
            "gbtc": -15.3,
            "btc": -66.2
          }
        },
        {
          "date": "2025-09-02",
          "flows": {
            "ibit": 72.9,
            "fbtc": 132.7,
            "bitb": 39.1,
            "arkb": 71.9,
            "btco": 2.2,
            "ezbc": 0,
            "brrr": 0,
            "hodl": 4.7,
            "btcw": 0,
            "gbtc": 0,
            "btc": 132.7
          }
        },
        {
          "date": "2025-09-03",
          "flows": {
            "ibit": 289.8,
            "fbtc": 9.8,
            "bitb": 0,
            "arkb": -27.9,
            "btco": 0,
            "ezbc": 0,
            "brrr": 0,
            "hodl": 0,
            "btcw": 0,
            "gbtc": 0,
            "btc": 9.8
          }
        },
        {
          "date": "2025-09-04",
          "flows": {
            "ibit": 134.8,
            "fbtc": -117.4,
            "bitb": -66.4,
            "arkb": -125.5,
            "btco": 0,
            "ezbc": -3.2,
            "brrr": 0,
            "hodl": -17.9,
            "btcw": 0,
            "gbtc": -22.4,
            "btc": -117.4
          }
        },
        {
          "date": "2025-09-05",
          "flows": {
            "ibit": -63.2,
            "fbtc": 0,
            "bitb": -49.6,
            "arkb": 0,
            "btco": 0,
            "ezbc": 0,
            "brrr": 0,
            "hodl": 0,
            "btcw": 0,
            "gbtc": -47.3,
            "btc": 0
          }
        },
        {
          "date": "2025-09-08",
          "flows": {
            "ibit": 25.5,
            "fbtc": 156.5,
            "bitb": 42.7,
            "arkb": 89.5,
            "btco": 6.7,
            "ezbc": 6.5,
            "brrr": 0,
            "hodl": 20.6,
            "btcw": 0,
            "gbtc": 4.4,
            "btc": 156.5
          }
        },
        {
          "date": "2025-09-09",
          "flows": {
            "ibit": 169.3,
            "fbtc": -55.8,
            "bitb": -18.2,
            "arkb": -72.3,
            "btco": 0,
            "ezbc": 0,
            "brrr": 0,
            "hodl": 0,
            "btcw": 0,
            "gbtc": 0,
            "btc": -55.8
          }
        },
        {
          "date": "2025-09-10",
          "flows": {
            "ibit": 211.2,
            "fbtc": 299,
            "bitb": 44.4,
            "arkb": 145.1,
            "btco": 0,
            "ezbc": 3.3,
            "brrr": 0,
            "hodl": 12,
            "btcw": 0,
            "gbtc": 8.9,
            "btc": 299
          }
        },
        {
          "date": "2025-09-11",
          "flows": {
            "ibit": 366.2,
            "fbtc": 134.7,
            "bitb": 40.4,
            "arkb": 0,
            "btco": 5.7,
            "ezbc": 3.3,
            "brrr": 0,
            "hodl": 2.4,
            "btcw": 0,
            "gbtc": 0,
            "btc": 134.7
          }
        },
        {
          "date": "2025-09-12",
          "flows": {
            "ibit": 264.7,
            "fbtc": 315.2,
            "bitb": 29.2,
            "arkb": 19.4,
            "btco": 0,
            "ezbc": 0,
            "brrr": 0,
            "hodl": 8.2,
            "btcw": 0,
            "gbtc": 0,
            "btc": 315.2
          }
        },
        {
          "date": "2025-09-15",
          "flows": {
            "ibit": 261.8,
            "fbtc": 7.5,
            "bitb": -18.8,
            "arkb": 0,
            "btco": 0,
            "ezbc": 3.3,
            "brrr": 0,
            "hodl": 0,
            "btcw": 0,
            "gbtc": 0,
            "btc": 7.5
          }
        },
        {
          "date": "2025-09-16",
          "flows": {
            "ibit": 209.2,
            "fbtc": 45.8,
            "bitb": -10.8,
            "arkb": 40.7,
            "btco": 0,
            "ezbc": 0,
            "brrr": 0,
            "hodl": 7.4,
            "btcw": 0,
            "gbtc": 0,
            "btc": 45.8
          }
        },
        {
          "date": "2025-09-17",
          "flows": {
            "ibit": 149.7,
            "fbtc": -116,
            "bitb": -12.6,
            "arkb": -32.3,
            "btco": 0,
            "ezbc": 0,
            "brrr": 0,
            "hodl": 0,
            "btcw": 0,
            "gbtc": -62.6,
            "btc": -116
          }
        },
        {
          "date": "2025-09-18",
          "flows": {
            "ibit": 0,
            "fbtc": 97.4,
            "bitb": 12.8,
            "arkb": 25,
            "btco": 3.5,
            "ezbc": 6.8,
            "brrr": 0,
            "hodl": 6.6,
            "btcw": 0,
            "gbtc": 0,
            "btc": 97.4
          }
        },
        {
          "date": "2025-09-19",
          "flows": {
            "ibit": 246.1,
            "fbtc": 0,
            "bitb": 0,
            "arkb": 0,
            "btco": 0,
            "ezbc": 0,
            "brrr": 0,
            "hodl": 0,
            "btcw": 0,
            "gbtc": -23.5,
            "btc": 0
          }
        },
        {
          "date": "2025-09-22",
          "flows": {
            "ibit": 0,
            "fbtc": -276.7,
            "bitb": 0,
            "arkb": -52.3,
            "btco": 0,
            "ezbc": 0,
            "brrr": 0,
            "hodl": -9.5,
            "btcw": 0,
            "gbtc": -24.6,
            "btc": -276.7
          }
        },
        {
          "date": "2025-09-23",
          "flows": {
            "ibit": 2.5,
            "fbtc": -75.6,
            "bitb": -12.8,
            "arkb": -27.9,
            "btco": 10,
            "ezbc": 0,
            "brrr": 0,
            "hodl": 0,
            "btcw": 0,
            "gbtc": 0,
            "btc": -75.6
          }
        },
        {
          "date": "2025-09-24",
          "flows": {
            "ibit": 128.9,
            "fbtc": 29.7,
            "bitb": 24.7,
            "arkb": 37.7,
            "btco": 0,
            "ezbc": 0,
            "brrr": 0,
            "hodl": 6.4,
            "btcw": 0,
            "gbtc": 0,
            "btc": 29.7
          }
        },
        {
          "date": "2025-09-25",
          "flows": {
            "ibit": 79.7,
            "fbtc": -114.8,
            "bitb": -80.5,
            "arkb": -63,
            "btco": 0,
            "ezbc": -6.3,
            "brrr": 0,
            "hodl": -10.1,
            "btcw": 0,
            "gbtc": -42.9,
            "btc": -114.8
          }
        }
      ]
    },
    {
      "key": "net_liquidity",
      "label": "Net Liquidity (FRED)",
      "pillar": "liquidity",
      "weight": 5,
      "weight_pct": 5,
      "score": 51,
      "status": "fresh",
      "reason": "fresh (65.1h old)",
      "last_utc": "2025-09-24T00:00:00.000Z",
      "details": [
        {
          "label": "Fed Balance Sheet (WALCL)",
          "value": "$6.6T"
        },
        {
          "label": "Reverse Repo (RRP)",
          "value": "$0B"
        },
        {
          "label": "Treasury General Account",
          "value": "$1B"
        },
        {
          "label": "Net Liquidity",
          "value": "$6.6T"
        },
        {
          "label": "4-week Change",
          "value": "+0.1%"
        },
        {
          "label": "Level Percentile (1y)",
          "value": "8%"
        },
        {
          "label": "Component Scores",
          "value": "Level: 93, RoC: 5, Momentum: 77"
        },
        {
          "label": "Data as of",
          "value": "2025-09-24"
        }
      ]
    },
    {
      "key": "term_leverage",
      "label": "Term Structure & Leverage",
      "pillar": "leverage",
      "weight": 20,
      "weight_pct": 20,
      "score": 46,
      "status": "fresh",
      "reason": "fresh (0.0h old)",
      "last_utc": "2025-09-26T17:03:50.017Z",
      "details": [
        {
          "label": "Current Funding Rate",
          "value": "0.0100%"
        },
        {
          "label": "30-day Average",
          "value": "0.0078%"
        },
        {
          "label": "Funding Volatility",
          "value": "0.0040%"
        },
        {
          "label": "Price Volatility (30d)",
          "value": "1.36%"
        },
        {
          "label": "Leverage Regime",
          "value": "Low"
        },
        {
          "label": "Term Structure",
          "value": "Normal"
        },
        {
          "label": "30-day Range",
          "value": "-0.0022% - 0.0100%"
        },
        {
          "label": "Component Scores",
          "value": "Funding: 17, Vol: 47, Stress: 91"
        }
      ]
    },
    {
      "key": "macro_overlay",
      "label": "Macro Overlay",
      "pillar": "macro",
      "weight": 10,
      "weight_pct": 10,
      "score": 56,
      "status": "fresh",
      "reason": "fresh (0.0h old)",
      "last_utc": "2025-09-26T17:03:50.015Z",
      "details": [
        {
          "label": "Macro Regime",
          "value": "Neutral"
        },
        {
          "label": "Dollar Trend (20d)",
          "value": "Stable (-0.4%)"
        },
        {
          "label": "Rate Environment",
          "value": "Neutral (-0.6%)"
        },
        {
          "label": "VIX Level",
          "value": "16.7 (63%ile)"
        },
        {
          "label": "Yield Curve (10Y-2Y)",
          "value": "0.59%"
        },
        {
          "label": "Real Rate (10Y TIPS)",
          "value": "1.78%"
        },
        {
          "label": "Component Scores",
          "value": "Dollar: 30, Rates: 78, VIX: 68, Real: 86"
        },
        {
          "label": "Current Levels",
          "value": "DXY: 120.2, 2Y: 3.57%, VIX: 16.7"
        }
      ]
    },
    {
      "key": "social_interest",
      "label": "Social Interest",
      "pillar": "social",
      "weight": 10,
      "weight_pct": 10,
      "score": 40,
      "status": "fresh",
      "reason": "fresh (0.0h old)",
      "last_utc": "2025-09-26T17:03:49.571Z",
      "details": [
        {
          "label": "Search Attention",
          "value": "Moderate"
        },
        {
          "label": "Bitcoin Trending Rank",
          "value": "#13"
        },
        {
          "label": "Price Signal (7d)",
          "value": "Bearish"
        },
        {
          "label": "Volatility Level (14d)",
          "value": "Low"
        },
        {
          "label": "Social Risk Level",
          "value": "Low"
        },
        {
          "label": "Component Scores",
          "value": "Search: 55, Momentum: 5, Vol: 91"
        },
        {
          "label": "Data Source",
          "value": "CoinGecko trends + price analysis"
        }
      ]
    }
  ],
  "btc": {
    "spot_usd": 109576.67,
    "as_of_utc": "2025-09-26T17:04:01.383Z",
    "source": "Coinbase"
  },
  "provenance": [],
  "model_version": "v3.1.0",
  "transform": {},
  "adjustments": {
    "cycle_nudge": 0,
    "spike_nudge": 0
  },
  "cycle_adjustment": {
    "adj_pts": 0,
    "residual_z": null,
    "last_utc": "2025-09-26T17:04:01.383Z",
    "source": "ETL fallback",
    "reason": "disabled"
  },
  "spike_adjustment": {
    "adj_pts": 0,
    "r_1d": 0,
    "sigma": 0,
    "z": 0,
    "ref_close": 109576.67,
    "spot": 109576.67,
    "last_utc": "2025-09-26T17:04:01.383Z",
    "source": "ETL fallback",
    "reason": "disabled"
  },
  "config_digest": "etl_real_factors",
  "cross": {
    "btc_per_oz": 28.85125118282229,
    "oz_per_btc": 0.03466054188302893
  }
}<|MERGE_RESOLUTION|>--- conflicted
+++ resolved
@@ -1,19 +1,6 @@
 {
   "ok": true,
   "version": "v3.1.0",
-<<<<<<< HEAD
-  "as_of_utc": "2025-09-26T13:40:09.482Z",
-  "composite_score": 53,
-  "composite_raw": 53,
-  "band": {
-    "key": "hold/neutral",
-    "label": "Hold/Neutral",
-    "range": [
-      40,
-      59
-    ],
-    "color": "#10B981",
-=======
   "as_of_utc": "2025-09-26T17:04:01.383Z",
   "composite_score": 50,
   "composite_raw": 50,
@@ -25,7 +12,6 @@
       55
     ],
     "color": "#6B7280",
->>>>>>> 163e14f1
     "recommendation": "Hold/Neutral"
   },
   "health": "green",
