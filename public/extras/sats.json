{
<<<<<<< HEAD
  "updated_at": "2025-09-24T19:59:44.472Z",
  "date": "2025-09-24",
  "btc_close_usd": 113489.79,
  "sats_per_usd": 881.1365321937772,
  "usd_per_sat": 0.0011348978999999998,
=======
  "updated_at": "2025-09-24T21:08:05.658Z",
  "date": "2025-09-24",
  "btc_close_usd": 113584.3,
  "sats_per_usd": 880.403365605986,
  "usd_per_sat": 0.001135843,
>>>>>>> 1c0b1e7a
  "provenance": [
    {
      "name": "BTC daily close (Coinbase)",
      "ok": true,
      "url": "https://api.exchange.coinbase.com/products/BTC-USD/candles?granularity=86400",
      "ms": null
    }
  ]
}<|MERGE_RESOLUTION|>--- conflicted
+++ resolved
@@ -1,17 +1,9 @@
 {
-<<<<<<< HEAD
-  "updated_at": "2025-09-24T19:59:44.472Z",
-  "date": "2025-09-24",
-  "btc_close_usd": 113489.79,
-  "sats_per_usd": 881.1365321937772,
-  "usd_per_sat": 0.0011348978999999998,
-=======
   "updated_at": "2025-09-24T21:08:05.658Z",
   "date": "2025-09-24",
   "btc_close_usd": 113584.3,
   "sats_per_usd": 880.403365605986,
   "usd_per_sat": 0.001135843,
->>>>>>> 1c0b1e7a
   "provenance": [
     {
       "name": "BTC daily close (Coinbase)",
