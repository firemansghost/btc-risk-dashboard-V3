--- conflicted
+++ resolved
@@ -1,29 +1,16 @@
 {
-<<<<<<< HEAD
-  "updated_at": "2025-09-24T19:59:44.464Z",
-  "date": "2025-09-23",
-  "btc_close_usd": 112696.74101711863,
-  "xau_close_usd": 3730.025,
-  "btc_per_oz": 30.213400987156557,
-  "oz_per_btc": 0.03309789587822606,
-=======
   "updated_at": "2025-09-24T21:08:05.649Z",
   "date": "2025-09-23",
   "btc_close_usd": 112696.74101711863,
   "xau_close_usd": 3736.135,
   "btc_per_oz": 30.163990599140188,
   "oz_per_btc": 0.03315211217538652,
->>>>>>> 1c0b1e7a
   "provenance": [
     {
       "name": "Stooq",
       "ok": true,
       "url": "https://stooq.com/",
-<<<<<<< HEAD
-      "ms": 1048,
-=======
       "ms": 976,
->>>>>>> 1c0b1e7a
       "fallback": true
     }
   ]
